package redis.clients.jedis.tests;

import static org.hamcrest.CoreMatchers.equalTo;

import java.io.UnsupportedEncodingException;
import java.util.Arrays;
import java.util.HashMap;
import java.util.Iterator;
import java.util.List;
import java.util.Map;
import java.util.Set;
import java.util.UUID;

import org.hamcrest.CoreMatchers;
import org.hamcrest.Matcher;
import org.junit.Assert;
import org.junit.Before;
import org.junit.Test;

import redis.clients.jedis.HostAndPort;
import redis.clients.jedis.Jedis;
import redis.clients.jedis.Pipeline;
import redis.clients.jedis.Response;
import redis.clients.jedis.Tuple;
import redis.clients.jedis.exceptions.JedisDataException;
import redis.clients.util.SafeEncoder;

public class PipeliningTest extends Assert {
  private static HostAndPort hnp = HostAndPortUtil.getRedisServers().get(0);

  private Jedis jedis;

  @Before
  public void setUp() throws Exception {
    jedis = new Jedis(hnp.getHost(), hnp.getPort(), 500);
    jedis.connect();
    jedis.auth("foobared");
    jedis.flushAll();
  }

  @Test
  public void pipeline() throws UnsupportedEncodingException {
    Pipeline p = jedis.pipelined();
    p.set("foo", "bar");
    p.get("foo");
    List<Object> results = p.syncAndReturnAll();

    assertEquals(2, results.size());
    assertEquals("OK", results.get(0));
    assertEquals("bar", results.get(1));

  }

  @Test
  public void pipelineResponse() {
    jedis.set("string", "foo");
    jedis.lpush("list", "foo");
    jedis.hset("hash", "foo", "bar");
    jedis.zadd("zset", 1, "foo");
    jedis.sadd("set", "foo");
    jedis.setrange("setrange", 0, "0123456789");
    byte[] bytesForSetRange = { 0, 1, 2, 3, 4, 5, 6, 7, 8, 9 };
    jedis.setrange("setrangebytes".getBytes(), 0, bytesForSetRange);

    Pipeline p = jedis.pipelined();
    Response<String> string = p.get("string");
    Response<String> list = p.lpop("list");
    Response<String> hash = p.hget("hash", "foo");
    Response<Set<String>> zset = p.zrange("zset", 0, -1);
    Response<String> set = p.spop("set");
    Response<Boolean> blist = p.exists("list");
    Response<Double> zincrby = p.zincrby("zset", 1, "foo");
    Response<Long> zcard = p.zcard("zset");
    p.lpush("list", "bar");
    Response<List<String>> lrange = p.lrange("list", 0, -1);
    Response<Map<String, String>> hgetAll = p.hgetAll("hash");
    p.sadd("set", "foo");
    Response<Set<String>> smembers = p.smembers("set");
    Response<Set<Tuple>> zrangeWithScores = p.zrangeWithScores("zset", 0, -1);
    Response<String> getrange = p.getrange("setrange", 1, 3);
    Response<byte[]> getrangeBytes = p.getrange("setrangebytes".getBytes(), 6, 8);
    p.sync();

    assertEquals("foo", string.get());
    assertEquals("foo", list.get());
    assertEquals("bar", hash.get());
    assertEquals("foo", zset.get().iterator().next());
    assertEquals("foo", set.get());
    assertEquals(false, blist.get());
    assertEquals(Double.valueOf(2), zincrby.get());
    assertEquals(Long.valueOf(1), zcard.get());
    assertEquals(1, lrange.get().size());
    assertNotNull(hgetAll.get().get("foo"));
    assertEquals(1, smembers.get().size());
    assertEquals(1, zrangeWithScores.get().size());
    assertEquals("123", getrange.get());
    byte[] expectedGetRangeBytes = { 6, 7, 8 };
    assertArrayEquals(expectedGetRangeBytes, getrangeBytes.get());
  }

  @Test
  public void pipelineResponseWithData() {
    jedis.zadd("zset", 1, "foo");

    Pipeline p = jedis.pipelined();
    Response<Double> score = p.zscore("zset", "foo");
    p.sync();

    assertNotNull(score.get());
  }

  @Test
  public void pipelineBinarySafeHashCommands() {
    jedis.hset("key".getBytes(), "f1".getBytes(), "v111".getBytes());
    jedis.hset("key".getBytes(), "f22".getBytes(), "v2222".getBytes());

    Pipeline p = jedis.pipelined();
    Response<Map<byte[], byte[]>> fmap = p.hgetAll("key".getBytes());
    Response<Set<byte[]>> fkeys = p.hkeys("key".getBytes());
    Response<List<byte[]>> fordered = p.hmget("key".getBytes(), "f22".getBytes(), "f1".getBytes());
    Response<List<byte[]>> fvals = p.hvals("key".getBytes());
    p.sync();

    assertNotNull(fmap.get());
    // we have to do these strange contortions because byte[] is not a very
    // good key
    // for a java Map. It only works with equality (you need the exact key
    // object to retrieve
    // the value) I recommend we switch to using ByteBuffer or something
    // similar:
    // http://stackoverflow.com/questions/1058149/using-a-byte-array-as-hashmap-key-java
    Map<byte[], byte[]> map = fmap.get();
    Set<byte[]> mapKeys = map.keySet();
    Iterator<byte[]> iterMap = mapKeys.iterator();
    byte[] firstMapKey = iterMap.next();
    byte[] secondMapKey = iterMap.next();
    assertFalse(iterMap.hasNext());
    verifyHasBothValues(firstMapKey, secondMapKey, "f1".getBytes(), "f22".getBytes());
    byte[] firstMapValue = map.get(firstMapKey);
    byte[] secondMapValue = map.get(secondMapKey);
    verifyHasBothValues(firstMapValue, secondMapValue, "v111".getBytes(), "v2222".getBytes());

    assertNotNull(fkeys.get());
    Iterator<byte[]> iter = fkeys.get().iterator();
    byte[] firstKey = iter.next();
    byte[] secondKey = iter.next();
    assertFalse(iter.hasNext());
    verifyHasBothValues(firstKey, secondKey, "f1".getBytes(), "f22".getBytes());

    assertNotNull(fordered.get());
    assertArrayEquals("v2222".getBytes(), fordered.get().get(0));
    assertArrayEquals("v111".getBytes(), fordered.get().get(1));

    assertNotNull(fvals.get());
    assertEquals(2, fvals.get().size());
    byte[] firstValue = fvals.get().get(0);
    byte[] secondValue = fvals.get().get(1);
    verifyHasBothValues(firstValue, secondValue, "v111".getBytes(), "v2222".getBytes());
  }

  private void verifyHasBothValues(byte[] firstKey, byte[] secondKey, byte[] value1, byte[] value2) {
    assertFalse(Arrays.equals(firstKey, secondKey));
    assertTrue(Arrays.equals(firstKey, value1) || Arrays.equals(firstKey, value2));
    assertTrue(Arrays.equals(secondKey, value1) || Arrays.equals(secondKey, value2));
  }

  @Test
  public void pipelineSelect() {
    Pipeline p = jedis.pipelined();
    p.select(1);
    p.sync();
  }

  @Test
  public void pipelineResponseWithoutData() {
    jedis.zadd("zset", 1, "foo");

    Pipeline p = jedis.pipelined();
    Response<Double> score = p.zscore("zset", "bar");
    p.sync();

    assertNull(score.get());
  }

  @Test(expected = JedisDataException.class)
  public void pipelineResponseWithinPipeline() {
    jedis.set("string", "foo");

    Pipeline p = jedis.pipelined();
    Response<String> string = p.get("string");
    string.get();
    p.sync();
  }

  @Test
  public void pipelineWithPubSub() {
    Pipeline pipelined = jedis.pipelined();
    Response<Long> p1 = pipelined.publish("foo", "bar");
    Response<Long> p2 = pipelined.publish("foo".getBytes(), "bar".getBytes());
    pipelined.sync();
    assertEquals(0, p1.get().longValue());
    assertEquals(0, p2.get().longValue());
  }

  @Test
  public void canRetrieveUnsetKey() {
    Pipeline p = jedis.pipelined();
    Response<String> shouldNotExist = p.get(UUID.randomUUID().toString());
    p.sync();
    assertNull(shouldNotExist.get());
  }

  @Test
  public void piplineWithError() {
    Pipeline p = jedis.pipelined();
    p.set("foo", "bar");
    Response<Set<String>> error = p.smembers("foo");
    Response<String> r = p.get("foo");
    p.sync();
    try {
      error.get();
      fail();
    } catch (JedisDataException e) {
      // that is fine we should be here
    }
    assertEquals(r.get(), "bar");
  }

  @Test
  public void multi() {
    Pipeline p = jedis.pipelined();
    p.multi();
    Response<Long> r1 = p.hincrBy("a", "f1", -1);
    Response<Long> r2 = p.hincrBy("a", "f1", -2);
    Response<List<Object>> r3 = p.exec();
    List<Object> result = p.syncAndReturnAll();

    assertEquals(new Long(-1), r1.get());
    assertEquals(new Long(-3), r2.get());

    assertEquals(4, result.size());

    assertEquals("OK", result.get(0));
    assertEquals("QUEUED", result.get(1));
    assertEquals("QUEUED", result.get(2));

    // 4th result is a list with the results from the multi
    @SuppressWarnings("unchecked")
    List<Object> multiResult = (List<Object>) result.get(3);
    assertEquals(new Long(-1), multiResult.get(0));
    assertEquals(new Long(-3), multiResult.get(1));

    assertEquals(new Long(-1), r3.get().get(0));
    assertEquals(new Long(-3), r3.get().get(1));

  }

  @Test
  public void multiWithSync() {
    jedis.set("foo", "314");
    jedis.set("bar", "foo");
    jedis.set("hello", "world");
    Pipeline p = jedis.pipelined();
    Response<String> r1 = p.get("bar");
    p.multi();
    Response<String> r2 = p.get("foo");
    p.exec();
    Response<String> r3 = p.get("hello");
    p.sync();

    // before multi
    assertEquals("foo", r1.get());
    // It should be readable whether exec's response was built or not
    assertEquals("314", r2.get());
    // after multi
    assertEquals("world", r3.get());
  }

  @Test(expected = JedisDataException.class)
  public void pipelineExecShoudThrowJedisDataExceptionWhenNotInMulti() {
    Pipeline pipeline = jedis.pipelined();
    pipeline.exec();
  }

  @Test(expected = JedisDataException.class)
  public void pipelineDiscardShoudThrowJedisDataExceptionWhenNotInMulti() {
    Pipeline pipeline = jedis.pipelined();
    pipeline.discard();
  }

  @Test(expected = JedisDataException.class)
  public void pipelineMultiShoudThrowJedisDataExceptionWhenAlreadyInMulti() {
    Pipeline pipeline = jedis.pipelined();
    pipeline.multi();
    pipeline.set("foo", "3");
    pipeline.multi();
  }

  @Test
  public void testDiscardInPipeline() {
    Pipeline pipeline = jedis.pipelined();
    pipeline.multi();
    pipeline.set("foo", "bar");
    Response<String> discard = pipeline.discard();
    Response<String> get = pipeline.get("foo");
    pipeline.sync();
    discard.get();
    get.get();
  }

  @Test
  public void testEval() {
    String script = "return 'success!'";

    Pipeline p = jedis.pipelined();
    Response<String> result = p.eval(script);
    p.sync();

    assertEquals("success!", result.get());
  }

  @Test
  public void testEvalKeyAndArg() {
    String key = "test";
    String arg = "3";
    String script = "redis.call('INCRBY', KEYS[1], ARGV[1]) redis.call('INCRBY', KEYS[1], ARGV[1])";

    Pipeline p = jedis.pipelined();
    p.set(key, "0");
    Response<String> result0 = p.eval(script, Arrays.asList(key), Arrays.asList(arg));
    p.incr(key);
    Response<String> result1 = p.eval(script, Arrays.asList(key), Arrays.asList(arg));
    Response<String> result2 = p.get(key);
    p.sync();

    assertNull(result0.get());
    assertNull(result1.get());
    assertEquals("13", result2.get());
  }

  @Test
  public void testEvalsha() {
    String script = "return 'success!'";
    String sha1 = jedis.scriptLoad(script);

    assertTrue(jedis.scriptExists(sha1));

    Pipeline p = jedis.pipelined();
    Response<String> result = p.evalsha(sha1);
    p.sync();

    assertEquals("success!", result.get());
  }

  @Test
  public void testEvalshaKeyAndArg() {
    String key = "test";
    String arg = "3";
    String script = "redis.call('INCRBY', KEYS[1], ARGV[1]) redis.call('INCRBY', KEYS[1], ARGV[1])";
    String sha1 = jedis.scriptLoad(script);

    assertTrue(jedis.scriptExists(sha1));

    Pipeline p = jedis.pipelined();
    p.set(key, "0");
    Response<String> result0 = p.evalsha(sha1, Arrays.asList(key), Arrays.asList(arg));
    p.incr(key);
    Response<String> result1 = p.evalsha(sha1, Arrays.asList(key), Arrays.asList(arg));
    Response<String> result2 = p.get(key);
    p.sync();

    assertNull(result0.get());
    assertNull(result1.get());
    assertEquals("13", result2.get());
  }

  @Test
  public void testPipelinedTransactionResponse() {

    String key1 = "key1";
    String val1 = "val1";

    String key2 = "key2";
    String val2 = "val2";

    String key3 = "key3";
    String field1 = "field1";
    String field2 = "field2";
    String field3 = "field3";
    String field4 = "field4";

    String value1 = "value1";
    String value2 = "value2";
    String value3 = "value3";
    String value4 = "value4";

    Map<String, String> hashMap = new HashMap<String, String>();
    hashMap.put(field1, value1);
    hashMap.put(field2, value2);

    String key4 = "key4";
    Map<String, String> hashMap1 = new HashMap<String, String>();
    hashMap1.put(field3, value3);
    hashMap1.put(field4, value4);

    jedis.set(key1, val1);
    jedis.set(key2, val2);
    jedis.hmset(key3, hashMap);
    jedis.hmset(key4, hashMap1);

    Pipeline pipeline = jedis.pipelined();
    pipeline.multi();

    pipeline.get(key1);
    pipeline.hgetAll(key2);
    pipeline.hgetAll(key3);
    pipeline.get(key4);

    Response<List<Object>> response = pipeline.exec();
    pipeline.sync();

    List<Object> result = response.get();

    assertEquals(4, result.size());

    assertEquals("val1", result.get(0));

    assertTrue(result.get(1) instanceof JedisDataException);

    Map<String, String> hashMapReceived = (Map<String, String>) result.get(2);
    Iterator<String> iterator = hashMapReceived.keySet().iterator();
    String mapKey1 = iterator.next();
    String mapKey2 = iterator.next();
    assertFalse(iterator.hasNext());
    verifyHasBothValues(mapKey1, mapKey2, field1, field2);
    String mapValue1 = hashMapReceived.get(mapKey1);
    String mapValue2 = hashMapReceived.get(mapKey2);
    verifyHasBothValues(mapValue1, mapValue2, value1, value2);

<<<<<<< HEAD
    @Test
    public void testEval() {
	String script = "return 'success!'";

	Pipeline p = jedis.pipelined();
	Response<Object> result = p.eval(script);
	p.sync();

	assertEquals("success!", result.get());
    }
    
    @Test
    public void testEvalWithBinary() {
	String script = "return 'success!'";

	Pipeline p = jedis.pipelined();
	Response<Object> result = p.eval(SafeEncoder.encode(script));
	p.sync();

	assertArrayEquals(SafeEncoder.encode("success!"), (byte[]) result.get());
    }

    @Test
    public void testEvalKeyAndArg() {
	String key = "test";
	String arg = "3";
	String script = "redis.call('INCRBY', KEYS[1], ARGV[1]) redis.call('INCRBY', KEYS[1], ARGV[1])";

	Pipeline p = jedis.pipelined();
	p.set(key, "0");
	Response<Object> result0 = p.eval(script, Arrays.asList(key),
		Arrays.asList(arg));
	p.incr(key);
	Response<Object> result1 = p.eval(script, Arrays.asList(key),
		Arrays.asList(arg));
	Response<String> result2 = p.get(key);
	p.sync();

	assertNull(result0.get());
	assertNull(result1.get());
	assertEquals("13", result2.get());
    }
    
    @Test
    public void testEvalKeyAndArgWithBinary() {
	// binary
	byte[] bKey = SafeEncoder.encode("test");
	byte[] bArg = SafeEncoder.encode("3");
	byte[] bScript = SafeEncoder.encode("redis.call('INCRBY', KEYS[1], ARGV[1]) redis.call('INCRBY', KEYS[1], ARGV[1])");
	
	Pipeline bP = jedis.pipelined();
	bP.set(bKey, SafeEncoder.encode("0"));
	Response<Object> bResult0 = bP.eval(bScript, Arrays.asList(bKey),
		Arrays.asList(bArg));
	bP.incr(bKey);
	Response<Object> bResult1 = bP.eval(bScript, Arrays.asList(bKey),
		Arrays.asList(bArg));
	Response<byte[]> bResult2 = bP.get(bKey);
	bP.sync();

	assertNull(bResult0.get());
	assertNull(bResult1.get());
	assertArrayEquals(SafeEncoder.encode("13"), bResult2.get());
    }
    
    @Test
    public void testEvalNestedLists() {
	String script = "return { {KEYS[1]} , {2} }";
	
	Pipeline p = jedis.pipelined();
	Response<Object> result = p.eval(script, 1, "key1");
	p.sync();
	
	List<?> results = (List<?>) result.get();
	assertThat((List<String>) results.get(0), listWithItem("key1"));
	assertThat((List<Long>) results.get(1), listWithItem(2L));
    }
    
    @Test
    public void testEvalNestedListsWithBinary() {
	byte[] bScript = SafeEncoder.encode("return { {KEYS[1]} , {2} }");
	byte[] bKey = SafeEncoder.encode("key1"); 
	
	Pipeline p = jedis.pipelined();
	Response<Object> result = p.eval(bScript, 1, bKey);
	p.sync();
	
	List<?> results = (List<?>) result.get();
	assertThat((List<byte[]>) results.get(0), listWithItem(bKey));
	assertThat((List<Long>) results.get(1), listWithItem(2L));
    }
=======
    assertTrue(result.get(3) instanceof JedisDataException);
  }

  @Test
  public void testSyncWithNoCommandQueued() {
    // we need to test with fresh instance of Jedis
    Jedis jedis2 = new Jedis(hnp.getHost(), hnp.getPort(), 500);

    Pipeline pipeline = jedis2.pipelined();
    pipeline.sync();
>>>>>>> d33bd409

    jedis2.close();

    jedis2 = new Jedis(hnp.getHost(), hnp.getPort(), 500);

<<<<<<< HEAD
	Pipeline p = jedis.pipelined();
	Response<Object> result = p.evalsha(sha1);
	p.sync();
=======
    pipeline = jedis2.pipelined();
    List<Object> resp = pipeline.syncAndReturnAll();
    assertTrue(resp.isEmpty());
>>>>>>> d33bd409

    jedis2.close();
  }

<<<<<<< HEAD
    @Test
    public void testEvalshaKeyAndArg() {
	String key = "test";
	String arg = "3";
	String script = "redis.call('INCRBY', KEYS[1], ARGV[1]) redis.call('INCRBY', KEYS[1], ARGV[1])";
	String sha1 = jedis.scriptLoad(script);

	assertTrue(jedis.scriptExists(sha1));

	Pipeline p = jedis.pipelined();
	p.set(key, "0");
	Response<Object> result0 = p.evalsha(sha1, Arrays.asList(key),
		Arrays.asList(arg));
	p.incr(key);
	Response<Object> result1 = p.evalsha(sha1, Arrays.asList(key),
		Arrays.asList(arg));
	Response<String> result2 = p.get(key);
	p.sync();

	assertNull(result0.get());
	assertNull(result1.get());
	assertEquals("13", result2.get());
    }
    
    @Test
    public void testEvalshaKeyAndArgWithBinary() {
	byte[] bKey = SafeEncoder.encode("test");
	byte[] bArg = SafeEncoder.encode("3");
	String script = "redis.call('INCRBY', KEYS[1], ARGV[1]) redis.call('INCRBY', KEYS[1], ARGV[1])";
	byte[] bScript = SafeEncoder.encode(script);
	byte[] bSha1 = jedis.scriptLoad(bScript);
	
	assertTrue(jedis.scriptExists(bSha1) == 1);
	
	Pipeline p = jedis.pipelined();
	p.set(bKey, SafeEncoder.encode("0"));
	Response<Object> result0 = p.evalsha(bSha1, Arrays.asList(bKey),
		Arrays.asList(bArg));
	p.incr(bKey);
	Response<Object> result1 = p.evalsha(bSha1, Arrays.asList(bKey),
		Arrays.asList(bArg));
	Response<byte[]> result2 = p.get(bKey);
	p.sync();
	
	assertNull(result0.get());
	assertNull(result1.get());
	assertArrayEquals(SafeEncoder.encode("13"), result2.get());
    }
    
    private <T> Matcher<Iterable<? super T>> listWithItem(T expected) {
	return CoreMatchers.<T>hasItem(equalTo(expected));
    }
=======
  private void verifyHasBothValues(String firstKey, String secondKey, String value1, String value2) {
    assertFalse(firstKey.equals(secondKey));
    assertTrue(firstKey.equals(value1) || firstKey.equals(value2));
    assertTrue(secondKey.equals(value1) || secondKey.equals(value2));
  }
>>>>>>> d33bd409
}<|MERGE_RESOLUTION|>--- conflicted
+++ resolved
@@ -1,6 +1,4 @@
 package redis.clients.jedis.tests;
-
-import static org.hamcrest.CoreMatchers.equalTo;
 
 import java.io.UnsupportedEncodingException;
 import java.util.Arrays;
@@ -24,6 +22,8 @@
 import redis.clients.jedis.Tuple;
 import redis.clients.jedis.exceptions.JedisDataException;
 import redis.clients.util.SafeEncoder;
+
+import static org.hamcrest.CoreMatchers.equalTo;
 
 public class PipeliningTest extends Assert {
   private static HostAndPort hnp = HostAndPortUtil.getRedisServers().get(0);
@@ -313,12 +313,23 @@
     String script = "return 'success!'";
 
     Pipeline p = jedis.pipelined();
-    Response<String> result = p.eval(script);
+    Response<Object> result = p.eval(script);
     p.sync();
 
     assertEquals("success!", result.get());
   }
 
+  @Test
+  public void testEvalWithBinary() {
+    String script = "return 'success!'";
+
+    Pipeline p = jedis.pipelined();
+    Response<Object> result = p.eval(SafeEncoder.encode(script));
+    p.sync();
+
+    assertArrayEquals(SafeEncoder.encode("success!"), (byte[]) result.get());
+  }
+  
   @Test
   public void testEvalKeyAndArg() {
     String key = "test";
@@ -327,9 +338,9 @@
 
     Pipeline p = jedis.pipelined();
     p.set(key, "0");
-    Response<String> result0 = p.eval(script, Arrays.asList(key), Arrays.asList(arg));
+    Response<Object> result0 = p.eval(script, Arrays.asList(key), Arrays.asList(arg));
     p.incr(key);
-    Response<String> result1 = p.eval(script, Arrays.asList(key), Arrays.asList(arg));
+    Response<Object> result1 = p.eval(script, Arrays.asList(key), Arrays.asList(arg));
     Response<String> result2 = p.get(key);
     p.sync();
 
@@ -339,6 +350,56 @@
   }
 
   @Test
+  public void testEvalKeyAndArgWithBinary() {
+    // binary
+    byte[] bKey = SafeEncoder.encode("test");
+    byte[] bArg = SafeEncoder.encode("3");
+    byte[] bScript = SafeEncoder
+        .encode("redis.call('INCRBY', KEYS[1], ARGV[1]) redis.call('INCRBY', KEYS[1], ARGV[1])");
+
+    Pipeline bP = jedis.pipelined();
+    bP.set(bKey, SafeEncoder.encode("0"));
+    Response<Object> bResult0 = bP.eval(bScript, Arrays.asList(bKey),
+        Arrays.asList(bArg));
+    bP.incr(bKey);
+    Response<Object> bResult1 = bP.eval(bScript, Arrays.asList(bKey),
+        Arrays.asList(bArg));
+    Response<byte[]> bResult2 = bP.get(bKey);
+    bP.sync();
+
+    assertNull(bResult0.get());
+    assertNull(bResult1.get());
+    assertArrayEquals(SafeEncoder.encode("13"), bResult2.get());
+  }
+
+  @Test
+  public void testEvalNestedLists() {
+    String script = "return { {KEYS[1]} , {2} }";
+
+    Pipeline p = jedis.pipelined();
+    Response<Object> result = p.eval(script, 1, "key1");
+    p.sync();
+
+    List<?> results = (List<?>) result.get();
+    assertThat((List<String>) results.get(0), listWithItem("key1"));
+    assertThat((List<Long>) results.get(1), listWithItem(2L));
+  }
+
+  @Test
+  public void testEvalNestedListsWithBinary() {
+    byte[] bScript = SafeEncoder.encode("return { {KEYS[1]} , {2} }");
+    byte[] bKey = SafeEncoder.encode("key1");
+
+    Pipeline p = jedis.pipelined();
+    Response<Object> result = p.eval(bScript, 1, bKey);
+    p.sync();
+
+    List<?> results = (List<?>) result.get();
+    assertThat((List<byte[]>) results.get(0), listWithItem(bKey));
+    assertThat((List<Long>) results.get(1), listWithItem(2L));
+  }
+
+  @Test
   public void testEvalsha() {
     String script = "return 'success!'";
     String sha1 = jedis.scriptLoad(script);
@@ -346,7 +407,7 @@
     assertTrue(jedis.scriptExists(sha1));
 
     Pipeline p = jedis.pipelined();
-    Response<String> result = p.evalsha(sha1);
+    Response<Object> result = p.evalsha(sha1);
     p.sync();
 
     assertEquals("success!", result.get());
@@ -363,15 +424,40 @@
 
     Pipeline p = jedis.pipelined();
     p.set(key, "0");
-    Response<String> result0 = p.evalsha(sha1, Arrays.asList(key), Arrays.asList(arg));
+    Response<Object> result0 = p.evalsha(sha1, Arrays.asList(key), Arrays.asList(arg));
     p.incr(key);
-    Response<String> result1 = p.evalsha(sha1, Arrays.asList(key), Arrays.asList(arg));
+    Response<Object> result1 = p.evalsha(sha1, Arrays.asList(key), Arrays.asList(arg));
     Response<String> result2 = p.get(key);
     p.sync();
 
     assertNull(result0.get());
     assertNull(result1.get());
     assertEquals("13", result2.get());
+  }
+
+  @Test
+  public void testEvalshaKeyAndArgWithBinary() {
+    byte[] bKey = SafeEncoder.encode("test");
+    byte[] bArg = SafeEncoder.encode("3");
+    String script = "redis.call('INCRBY', KEYS[1], ARGV[1]) redis.call('INCRBY', KEYS[1], ARGV[1])";
+    byte[] bScript = SafeEncoder.encode(script);
+    byte[] bSha1 = jedis.scriptLoad(bScript);
+
+    assertTrue(jedis.scriptExists(bSha1) == 1);
+
+    Pipeline p = jedis.pipelined();
+    p.set(bKey, SafeEncoder.encode("0"));
+    Response<Object> result0 = p.evalsha(bSha1, Arrays.asList(bKey),
+        Arrays.asList(bArg));
+    p.incr(bKey);
+    Response<Object> result1 = p.evalsha(bSha1, Arrays.asList(bKey),
+        Arrays.asList(bArg));
+    Response<byte[]> result2 = p.get(bKey);
+    p.sync();
+
+    assertNull(result0.get());
+    assertNull(result1.get());
+    assertArrayEquals(SafeEncoder.encode("13"), result2.get());
   }
 
   @Test
@@ -437,99 +523,6 @@
     String mapValue2 = hashMapReceived.get(mapKey2);
     verifyHasBothValues(mapValue1, mapValue2, value1, value2);
 
-<<<<<<< HEAD
-    @Test
-    public void testEval() {
-	String script = "return 'success!'";
-
-	Pipeline p = jedis.pipelined();
-	Response<Object> result = p.eval(script);
-	p.sync();
-
-	assertEquals("success!", result.get());
-    }
-    
-    @Test
-    public void testEvalWithBinary() {
-	String script = "return 'success!'";
-
-	Pipeline p = jedis.pipelined();
-	Response<Object> result = p.eval(SafeEncoder.encode(script));
-	p.sync();
-
-	assertArrayEquals(SafeEncoder.encode("success!"), (byte[]) result.get());
-    }
-
-    @Test
-    public void testEvalKeyAndArg() {
-	String key = "test";
-	String arg = "3";
-	String script = "redis.call('INCRBY', KEYS[1], ARGV[1]) redis.call('INCRBY', KEYS[1], ARGV[1])";
-
-	Pipeline p = jedis.pipelined();
-	p.set(key, "0");
-	Response<Object> result0 = p.eval(script, Arrays.asList(key),
-		Arrays.asList(arg));
-	p.incr(key);
-	Response<Object> result1 = p.eval(script, Arrays.asList(key),
-		Arrays.asList(arg));
-	Response<String> result2 = p.get(key);
-	p.sync();
-
-	assertNull(result0.get());
-	assertNull(result1.get());
-	assertEquals("13", result2.get());
-    }
-    
-    @Test
-    public void testEvalKeyAndArgWithBinary() {
-	// binary
-	byte[] bKey = SafeEncoder.encode("test");
-	byte[] bArg = SafeEncoder.encode("3");
-	byte[] bScript = SafeEncoder.encode("redis.call('INCRBY', KEYS[1], ARGV[1]) redis.call('INCRBY', KEYS[1], ARGV[1])");
-	
-	Pipeline bP = jedis.pipelined();
-	bP.set(bKey, SafeEncoder.encode("0"));
-	Response<Object> bResult0 = bP.eval(bScript, Arrays.asList(bKey),
-		Arrays.asList(bArg));
-	bP.incr(bKey);
-	Response<Object> bResult1 = bP.eval(bScript, Arrays.asList(bKey),
-		Arrays.asList(bArg));
-	Response<byte[]> bResult2 = bP.get(bKey);
-	bP.sync();
-
-	assertNull(bResult0.get());
-	assertNull(bResult1.get());
-	assertArrayEquals(SafeEncoder.encode("13"), bResult2.get());
-    }
-    
-    @Test
-    public void testEvalNestedLists() {
-	String script = "return { {KEYS[1]} , {2} }";
-	
-	Pipeline p = jedis.pipelined();
-	Response<Object> result = p.eval(script, 1, "key1");
-	p.sync();
-	
-	List<?> results = (List<?>) result.get();
-	assertThat((List<String>) results.get(0), listWithItem("key1"));
-	assertThat((List<Long>) results.get(1), listWithItem(2L));
-    }
-    
-    @Test
-    public void testEvalNestedListsWithBinary() {
-	byte[] bScript = SafeEncoder.encode("return { {KEYS[1]} , {2} }");
-	byte[] bKey = SafeEncoder.encode("key1"); 
-	
-	Pipeline p = jedis.pipelined();
-	Response<Object> result = p.eval(bScript, 1, bKey);
-	p.sync();
-	
-	List<?> results = (List<?>) result.get();
-	assertThat((List<byte[]>) results.get(0), listWithItem(bKey));
-	assertThat((List<Long>) results.get(1), listWithItem(2L));
-    }
-=======
     assertTrue(result.get(3) instanceof JedisDataException);
   }
 
@@ -540,83 +533,25 @@
 
     Pipeline pipeline = jedis2.pipelined();
     pipeline.sync();
->>>>>>> d33bd409
 
     jedis2.close();
 
     jedis2 = new Jedis(hnp.getHost(), hnp.getPort(), 500);
 
-<<<<<<< HEAD
-	Pipeline p = jedis.pipelined();
-	Response<Object> result = p.evalsha(sha1);
-	p.sync();
-=======
     pipeline = jedis2.pipelined();
     List<Object> resp = pipeline.syncAndReturnAll();
     assertTrue(resp.isEmpty());
->>>>>>> d33bd409
 
     jedis2.close();
   }
 
-<<<<<<< HEAD
-    @Test
-    public void testEvalshaKeyAndArg() {
-	String key = "test";
-	String arg = "3";
-	String script = "redis.call('INCRBY', KEYS[1], ARGV[1]) redis.call('INCRBY', KEYS[1], ARGV[1])";
-	String sha1 = jedis.scriptLoad(script);
-
-	assertTrue(jedis.scriptExists(sha1));
-
-	Pipeline p = jedis.pipelined();
-	p.set(key, "0");
-	Response<Object> result0 = p.evalsha(sha1, Arrays.asList(key),
-		Arrays.asList(arg));
-	p.incr(key);
-	Response<Object> result1 = p.evalsha(sha1, Arrays.asList(key),
-		Arrays.asList(arg));
-	Response<String> result2 = p.get(key);
-	p.sync();
-
-	assertNull(result0.get());
-	assertNull(result1.get());
-	assertEquals("13", result2.get());
-    }
-    
-    @Test
-    public void testEvalshaKeyAndArgWithBinary() {
-	byte[] bKey = SafeEncoder.encode("test");
-	byte[] bArg = SafeEncoder.encode("3");
-	String script = "redis.call('INCRBY', KEYS[1], ARGV[1]) redis.call('INCRBY', KEYS[1], ARGV[1])";
-	byte[] bScript = SafeEncoder.encode(script);
-	byte[] bSha1 = jedis.scriptLoad(bScript);
-	
-	assertTrue(jedis.scriptExists(bSha1) == 1);
-	
-	Pipeline p = jedis.pipelined();
-	p.set(bKey, SafeEncoder.encode("0"));
-	Response<Object> result0 = p.evalsha(bSha1, Arrays.asList(bKey),
-		Arrays.asList(bArg));
-	p.incr(bKey);
-	Response<Object> result1 = p.evalsha(bSha1, Arrays.asList(bKey),
-		Arrays.asList(bArg));
-	Response<byte[]> result2 = p.get(bKey);
-	p.sync();
-	
-	assertNull(result0.get());
-	assertNull(result1.get());
-	assertArrayEquals(SafeEncoder.encode("13"), result2.get());
-    }
-    
-    private <T> Matcher<Iterable<? super T>> listWithItem(T expected) {
-	return CoreMatchers.<T>hasItem(equalTo(expected));
-    }
-=======
   private void verifyHasBothValues(String firstKey, String secondKey, String value1, String value2) {
     assertFalse(firstKey.equals(secondKey));
     assertTrue(firstKey.equals(value1) || firstKey.equals(value2));
     assertTrue(secondKey.equals(value1) || secondKey.equals(value2));
   }
->>>>>>> d33bd409
+
+  private <T> Matcher<Iterable<? super T>> listWithItem(T expected) {
+    return CoreMatchers.<T>hasItem(equalTo(expected));
+  }
 }