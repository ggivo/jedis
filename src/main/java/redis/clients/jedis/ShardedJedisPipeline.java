package redis.clients.jedis;

import java.util.ArrayList;
import java.util.LinkedList;
import java.util.List;
import java.util.Queue;

public class ShardedJedisPipeline extends PipelineBase {
    private BinaryShardedJedis jedis;
    private List<FutureResult> results = new ArrayList<FutureResult>();
    private Queue<Client> clients = new LinkedList<Client>();

    private static class FutureResult {
        private Client client;

        public FutureResult(Client client) {
            this.client = client;
        }

        public Object get() {
            return client.getOne();
        }
    }

    public void setShardedJedis(BinaryShardedJedis jedis) {
        this.jedis = jedis;
    }

<<<<<<< HEAD
    public Response<String> set(String key, String value) {
        Client c = getClient(key);
        c.set(key, value);
        results.add(new FutureResult(c));
        return getResponse(BuilderFactory.STRING);
    }

    public Response<String> get(String key) {
        Client c = getClient(key);
        c.get(key);
        results.add(new FutureResult(c));
        return getResponse(BuilderFactory.STRING);
    }

    public Response<Long> del(String key) {
        Client c = getClient(key);
        c.del(key);
        results.add(new FutureResult(c));
        return getResponse(BuilderFactory.LONG);
    }

    public Response<Boolean> exists(String key) {
        Client c = getClient(key);
        c.exists(key);
        results.add(new FutureResult(c));
        return getResponse(BuilderFactory.BOOLEAN);
    }

    public Response<Boolean> type(String key) {
        Client c = getClient(key);
        c.type(key);
        results.add(new FutureResult(c));
        return getResponse(BuilderFactory.BOOLEAN);
    }

    public Response<Long> expire(String key, int seconds) {
        Client c = getClient(key);
        c.expire(key, seconds);
        results.add(new FutureResult(c));
        return getResponse(BuilderFactory.LONG);
    }

    public Response<Long> expireAt(String key, long unixTime) {
        Client c = getClient(key);
        c.expireAt(key, unixTime);
        results.add(new FutureResult(c));
        return getResponse(BuilderFactory.LONG);
    }

    public Response<Long> ttl(String key) {
        Client c = getClient(key);
        c.ttl(key);
        results.add(new FutureResult(c));
        return getResponse(BuilderFactory.LONG);
    }

    public Response<String> getSet(String key, String value) {
        Client c = getClient(key);
        c.getSet(key, value);
        results.add(new FutureResult(c));
        return getResponse(BuilderFactory.STRING);
    }

    public Response<Long> setnx(String key, String value) {
        Client c = getClient(key);
        c.setnx(key, value);
        results.add(new FutureResult(c));
        return getResponse(BuilderFactory.LONG);
    }

    public Response<Long> setex(String key, int seconds, String value) {
        Client c = getClient(key);
        c.setex(key, seconds, value);
        results.add(new FutureResult(c));
        return getResponse(BuilderFactory.LONG);        
    }

    public Response<Long> decrBy(String key, long integer) {
        Client c = getClient(key);
        c.decrBy(key, integer);
        results.add(new FutureResult(c));
        return getResponse(BuilderFactory.LONG);
    }

    public Response<Long> decr(String key) {
        Client c = getClient(key);
        c.decr(key);
        results.add(new FutureResult(c));
        return getResponse(BuilderFactory.LONG);
    }

    public Response<Long> incrBy(String key, int integer) {
        Client c = getClient(key);
        c.incrBy(key, integer);
        results.add(new FutureResult(c));
        return getResponse(BuilderFactory.LONG);
    }

    public Response<Double> incrByFloat(String key, double value) {
        Client c = getClient(key);
        c.incrByFloat(key, value);
        results.add(new FutureResult(c));
        return getResponse(BuilderFactory.DOUBLE);
    }

    public Response<Long> incr(String key) {
        Client c = getClient(key);
        c.incr(key);
        results.add(new FutureResult(c));
        return getResponse(BuilderFactory.LONG);
    }

    public Response<Long> append(String key, String value) {
        Client c = getClient(key);
        c.append(key, value);
        results.add(new FutureResult(c));
        return getResponse(BuilderFactory.LONG);
    }

    public Response<String> substr(String key, int start, int end) {
        Client c = getClient(key);
        c.substr(key, start, end);
        results.add(new FutureResult(c));
        return getResponse(BuilderFactory.STRING);
    }

    public Response<Long> hset(String key, String field, String value) {
        Client c = getClient(key);
        c.hset(key, field, value);
        results.add(new FutureResult(c));
        return getResponse(BuilderFactory.LONG);
    }

    public Response<String> hget(String key, String field) {
        Client c = getClient(key);
        c.hget(key, field);
        results.add(new FutureResult(c));
        return getResponse(BuilderFactory.STRING);
    }

    public Response<Long> hsetnx(String key, String field, String value) {
        Client c = getClient(key);
        c.hsetnx(key, field, value);
        results.add(new FutureResult(c));
        return getResponse(BuilderFactory.LONG);
    }

    public Response<String> hmset(String key, Map<String, String> hash) {
        Client c = getClient(key);
        c.hmset(key, hash);
        results.add(new FutureResult(c));
        return getResponse(BuilderFactory.STRING);
    }

    public Response<List<String>> hmget(String key, String... fields) {
        Client c = getClient(key);
        c.hmget(key, fields);
        results.add(new FutureResult(c));
        return getResponse(BuilderFactory.STRING_LIST);
    }

    public Response<Long> hincrBy(String key, String field, int value) {
        Client c = getClient(key);
        c.hincrBy(key, field, value);
        results.add(new FutureResult(c));
        return getResponse(BuilderFactory.LONG);
    }

    public Response<Double> hincrByFloat(String key, String field, double value) {
        Client c = getClient(key);
        c.hincrByFloat(key, field, value);
        results.add(new FutureResult(c));
        return getResponse(BuilderFactory.DOUBLE);
    }

    public Response<Boolean> hexists(String key, String field) {
        Client c = getClient(key);
        c.hexists(key, field);
        results.add(new FutureResult(c));
        return getResponse(BuilderFactory.BOOLEAN);
    }

    public Response<Long> hdel(String key, String field) {
        Client c = getClient(key);
        c.hdel(key, field);
        results.add(new FutureResult(c));
        return getResponse(BuilderFactory.LONG);
    }

    public Response<Long> hlen(String key) {
        Client c = getClient(key);
        c.hlen(key);
        results.add(new FutureResult(c));
        return getResponse(BuilderFactory.LONG);
    }

    public Response<Set<String>> hkeys(String key) {
        Client c = getClient(key);
        c.hkeys(key);
        results.add(new FutureResult(c));
        return getResponse(BuilderFactory.STRING_SET);
    }

    public Response<Set<String>> hvals(String key) {
        Client c = getClient(key);
        c.hvals(key);
        results.add(new FutureResult(c));
        return getResponse(BuilderFactory.STRING_SET);
    }

    public Response<Map<String, String>> hgetAll(String key) {
        Client c = getClient(key);
        c.hgetAll(key);
        results.add(new FutureResult(c));
        return getResponse(BuilderFactory.STRING_MAP);
    }

    public Response<Long> rpush(String key, String string) {
        Client c = getClient(key);
        c.rpush(key, string);
        results.add(new FutureResult(c));
        return getResponse(BuilderFactory.LONG);
    }

    public Response<Long> lpush(String key, String string) {
        Client c = getClient(key);
        c.lpush(key, string);
        results.add(new FutureResult(c));
        return getResponse(BuilderFactory.LONG);
    }

    public Response<Long> llen(String key) {
        Client c = getClient(key);
        c.llen(key);
        results.add(new FutureResult(c));
        return getResponse(BuilderFactory.LONG);
    }

    public Response<List<String>> lrange(String key, int start, int end) {
        Client c = getClient(key);
        c.lrange(key, start, end);
        results.add(new FutureResult(c));
        return getResponse(BuilderFactory.STRING_LIST);
    }

    public Response<String> ltrim(String key, int start, int end) {
        Client c = getClient(key);
        c.ltrim(key, start, end);
        results.add(new FutureResult(c));
        return getResponse(BuilderFactory.STRING);
    }

    public Response<String> lindex(String key, int index) {
        Client c = getClient(key);
        c.lindex(key, index);
        results.add(new FutureResult(c));
        return getResponse(BuilderFactory.STRING);
    }

    public Response<String> lset(String key, int index, String value) {
        Client c = getClient(key);
        c.lset(key, index, value);
        results.add(new FutureResult(c));
        return getResponse(BuilderFactory.STRING);
    }

    public Response<Long> lrem(String key, int count, String value) {
        Client c = getClient(key);
        c.lrem(key, count, value);
        results.add(new FutureResult(c));
        return getResponse(BuilderFactory.LONG);
    }

    public Response<String> lpop(String key) {
        Client c = getClient(key);
        c.lpop(key);
        results.add(new FutureResult(c));
        return getResponse(BuilderFactory.STRING);
    }

    public Response<String> rpop(String key) {
        Client c = getClient(key);
        c.rpop(key);
        results.add(new FutureResult(c));
        return getResponse(BuilderFactory.STRING);
    }

    public Response<Long> sadd(String key, String member) {
        Client c = getClient(key);
        c.sadd(key, member);
        results.add(new FutureResult(c));
        return getResponse(BuilderFactory.LONG);
    }

    public Response<Set<String>> smembers(String key) {
        Client c = getClient(key);
        c.smembers(key);
        results.add(new FutureResult(c));
        return getResponse(BuilderFactory.STRING_SET);
    }

    public Response<Long> srem(String key, String member) {
        Client c = getClient(key);
        c.srem(key, member);
        results.add(new FutureResult(c));
        return getResponse(BuilderFactory.LONG);
    }

    public Response<String> spop(String key) {
        Client c = getClient(key);
        c.spop(key);
        results.add(new FutureResult(c));
        return getResponse(BuilderFactory.STRING);
    }

    public Response<Long> scard(String key) {
        Client c = getClient(key);
        c.scard(key);
        results.add(new FutureResult(c));
        return getResponse(BuilderFactory.LONG);
    }

    public Response<Boolean> sismember(String key, String member) {
        Client c = getClient(key);
        c.sismember(key, member);
        results.add(new FutureResult(c));
        return getResponse(BuilderFactory.BOOLEAN);
    }

    public Response<String> srandmember(String key) {
        Client c = getClient(key);
        c.srandmember(key);
        results.add(new FutureResult(c));
        return getResponse(BuilderFactory.STRING);
    }

    public Response<Long> zadd(String key, double score, String member) {
        Client c = getClient(key);
        c.zadd(key, score, member);
        results.add(new FutureResult(c));
        return getResponse(BuilderFactory.LONG);
    }

    public Response<Set<String>> zrange(String key, int start, int end) {
        Client c = getClient(key);
        c.zrange(key, start, end);
        results.add(new FutureResult(c));
        return getResponse(BuilderFactory.STRING_ZSET);
    }

    public Response<Long> zrem(String key, String member) {
        Client c = getClient(key);
        c.zrem(key, member);
        results.add(new FutureResult(c));
        return getResponse(BuilderFactory.LONG);
    }

    public Response<Double> zincrby(String key, double score, String member) {
        Client c = getClient(key);
        c.zincrby(key, score, member);
        results.add(new FutureResult(c));
        return getResponse(BuilderFactory.DOUBLE);
    }

    public Response<Long> zrank(String key, String member) {
        Client c = getClient(key);
        c.zrank(key, member);
        results.add(new FutureResult(c));
        return getResponse(BuilderFactory.LONG);
    }

    public Response<Long> zrevrank(String key, String member) {
        Client c = getClient(key);
        c.zrevrank(key, member);
        results.add(new FutureResult(c));
        return getResponse(BuilderFactory.LONG);
    }

    public Response<Set<String>> zrevrange(String key, int start, int end) {
        Client c = getClient(key);
        c.zrevrange(key, start, end);
        results.add(new FutureResult(c));
        return getResponse(BuilderFactory.STRING_ZSET);
    }

    public Response<Set<Tuple>> zrangeWithScores(String key, int start, int end) {
        Client c = getClient(key);
        c.zrangeWithScores(key, start, end);
        results.add(new FutureResult(c));
        return getResponse(BuilderFactory.TUPLE_ZSET);
    }

    public Response<Set<Tuple>> zrevrangeWithScores(String key, int start, int end) {
        Client c = getClient(key);
        c.zrevrangeWithScores(key, start, end);
        results.add(new FutureResult(c));
        return getResponse(BuilderFactory.TUPLE_ZSET);
    }

    public Response<Long> zcard(String key) {
        Client c = getClient(key);
        c.zcard(key);
        results.add(new FutureResult(c));
        return getResponse(BuilderFactory.LONG);
    }

    public Response<Double> zscore(String key, String member) {
        Client c = getClient(key);
        c.zscore(key, member);
        results.add(new FutureResult(c));
        return getResponse(BuilderFactory.DOUBLE);
    }

    public Response<Double> sort(String key) {
        Client c = getClient(key);
        c.sort(key);
        results.add(new FutureResult(c));
        return getResponse(BuilderFactory.DOUBLE);
    }

    public Response<List<String>> sort(String key, SortingParams sortingParameters) {
        Client c = getClient(key);
        c.sort(key, sortingParameters);
        results.add(new FutureResult(c));
        return getResponse(BuilderFactory.STRING_LIST);
    }

    public Response<Long> zcount(String key, double min, double max) {
        Client c = getClient(key);
        c.zcount(key, min, max);
        results.add(new FutureResult(c));
        return getResponse(BuilderFactory.LONG);
    }

    public Response<Set<String>> zrangeByScore(String key, double min, double max) {
        Client c = getClient(key);
        c.zrangeByScore(key, min, max);
        results.add(new FutureResult(c));
        return getResponse(BuilderFactory.STRING_ZSET);
    }

    public Response<Set<String>> zrangeByScore(String key, double min, double max,
                                               int offset, int count) {
        Client c = getClient(key);
        c.zrangeByScore(key, min, max, offset, count);
        results.add(new FutureResult(c));
        return getResponse(BuilderFactory.STRING_ZSET);
    }

    public Response<Set<Tuple>> zrangeByScoreWithScores(String key, double min, double max) {
        Client c = getClient(key);
        c.zrangeByScoreWithScores(key, min, max);
        results.add(new FutureResult(c));
        return getResponse(BuilderFactory.TUPLE_ZSET);
    }

    public Response<Set<Tuple>> zrangeByScoreWithScores(String key, double min, double max,
            int offset, int count) {
        Client c = getClient(key);
        c.zrangeByScoreWithScores(key, min, max, offset, count);
        results.add(new FutureResult(c));
        return getResponse(BuilderFactory.TUPLE_ZSET);
    }

    public Response<Long> zremrangeByRank(String key, int start, int end) {
        Client c = getClient(key);
        c.zremrangeByRank(key, start, end);
        results.add(new FutureResult(c));
        return getResponse(BuilderFactory.LONG);
    }

    public Response<Long> zremrangeByScore(String key, double start, double end) {
        Client c = getClient(key);
        c.zremrangeByScore(key, start, end);
        results.add(new FutureResult(c));
        return getResponse(BuilderFactory.LONG);
    }

    public Response<Long> linsert(String key, LIST_POSITION where, String pivot,
                                  String value) {
        Client c = getClient(key);
        c.linsert(key, where, pivot, value);
        results.add(new FutureResult(c));
        return getResponse(BuilderFactory.LONG);
    }

    public Response<Boolean> getbit(String key, long offset) {
        Client c = getClient(key);
        c.getbit(key, offset);
        results.add(new FutureResult(c));
        return getResponse(BuilderFactory.BOOLEAN);
    }

    public Response<Boolean> setbit(String key, long offset, boolean value) {
        Client c = getClient(key);
        c.setbit(key, offset, value);
        results.add(new FutureResult(c));
        return getResponse(BuilderFactory.BOOLEAN);
    }

    public Response<Long> setrange(String key, long offset, String value) {
        Client c = getClient(key);
        c.setrange(key, offset, value);
        results.add(new FutureResult(c));
        return getResponse(BuilderFactory.LONG);

    }

    public Response<Long> getrange(String key, long startOffset, long endOffset) {
        Client c = getClient(key);
        c.getrange(key, startOffset, endOffset);
        results.add(new FutureResult(c));
        return getResponse(BuilderFactory.LONG);
    }

=======
>>>>>>> 69f5340a
    public List<Object> getResults() {
        List<Object> r = new ArrayList<Object>();
        for (FutureResult fr : results) {
            r.add(fr.get());
        }
        return r;
    }

    /**
     * Syncronize pipeline by reading all responses. This operation closes the
     * pipeline. In order to get return values from pipelined commands, capture
     * the different Response&lt;?&gt; of the commands you execute.
     */
    public void sync() {
        for (Client client : clients) {
            generateResponse(client.getOne());
        }
    }

    /**
     * Syncronize pipeline by reading all responses. This operation closes the
     * pipeline. Whenever possible try to avoid using this version and use
     * ShardedJedisPipeline.sync() as it won't go through all the responses and generate the
     * right response type (usually it is a waste of time).
     *
     * @return A list of all the responses in the order you executed them.
     */
    public List<Object> syncAndReturnAll() {
        List<Object> formatted = new ArrayList<Object>();
        for (Client client : clients) {
            formatted.add(generateResponse(client.getOne()).get());
        }
        return formatted;
    }

    /**
     * This method will be removed in Jedis 3.0. Use the methods that return Response's and call
     * sync().
     */
    @Deprecated
    public void execute() {
    }

    @Override
    protected Client getClient(String key) {
        Client client = jedis.getShard(key).getClient();
        clients.add(client);
        results.add(new FutureResult(client));
        return client;
    }

    @Override
    protected Client getClient(byte[] key) {
        Client client = jedis.getShard(key).getClient();
        clients.add(client);
        results.add(new FutureResult(client));
        return client;
    }
}<|MERGE_RESOLUTION|>--- conflicted
+++ resolved
@@ -26,524 +26,6 @@
         this.jedis = jedis;
     }
 
-<<<<<<< HEAD
-    public Response<String> set(String key, String value) {
-        Client c = getClient(key);
-        c.set(key, value);
-        results.add(new FutureResult(c));
-        return getResponse(BuilderFactory.STRING);
-    }
-
-    public Response<String> get(String key) {
-        Client c = getClient(key);
-        c.get(key);
-        results.add(new FutureResult(c));
-        return getResponse(BuilderFactory.STRING);
-    }
-
-    public Response<Long> del(String key) {
-        Client c = getClient(key);
-        c.del(key);
-        results.add(new FutureResult(c));
-        return getResponse(BuilderFactory.LONG);
-    }
-
-    public Response<Boolean> exists(String key) {
-        Client c = getClient(key);
-        c.exists(key);
-        results.add(new FutureResult(c));
-        return getResponse(BuilderFactory.BOOLEAN);
-    }
-
-    public Response<Boolean> type(String key) {
-        Client c = getClient(key);
-        c.type(key);
-        results.add(new FutureResult(c));
-        return getResponse(BuilderFactory.BOOLEAN);
-    }
-
-    public Response<Long> expire(String key, int seconds) {
-        Client c = getClient(key);
-        c.expire(key, seconds);
-        results.add(new FutureResult(c));
-        return getResponse(BuilderFactory.LONG);
-    }
-
-    public Response<Long> expireAt(String key, long unixTime) {
-        Client c = getClient(key);
-        c.expireAt(key, unixTime);
-        results.add(new FutureResult(c));
-        return getResponse(BuilderFactory.LONG);
-    }
-
-    public Response<Long> ttl(String key) {
-        Client c = getClient(key);
-        c.ttl(key);
-        results.add(new FutureResult(c));
-        return getResponse(BuilderFactory.LONG);
-    }
-
-    public Response<String> getSet(String key, String value) {
-        Client c = getClient(key);
-        c.getSet(key, value);
-        results.add(new FutureResult(c));
-        return getResponse(BuilderFactory.STRING);
-    }
-
-    public Response<Long> setnx(String key, String value) {
-        Client c = getClient(key);
-        c.setnx(key, value);
-        results.add(new FutureResult(c));
-        return getResponse(BuilderFactory.LONG);
-    }
-
-    public Response<Long> setex(String key, int seconds, String value) {
-        Client c = getClient(key);
-        c.setex(key, seconds, value);
-        results.add(new FutureResult(c));
-        return getResponse(BuilderFactory.LONG);        
-    }
-
-    public Response<Long> decrBy(String key, long integer) {
-        Client c = getClient(key);
-        c.decrBy(key, integer);
-        results.add(new FutureResult(c));
-        return getResponse(BuilderFactory.LONG);
-    }
-
-    public Response<Long> decr(String key) {
-        Client c = getClient(key);
-        c.decr(key);
-        results.add(new FutureResult(c));
-        return getResponse(BuilderFactory.LONG);
-    }
-
-    public Response<Long> incrBy(String key, int integer) {
-        Client c = getClient(key);
-        c.incrBy(key, integer);
-        results.add(new FutureResult(c));
-        return getResponse(BuilderFactory.LONG);
-    }
-
-    public Response<Double> incrByFloat(String key, double value) {
-        Client c = getClient(key);
-        c.incrByFloat(key, value);
-        results.add(new FutureResult(c));
-        return getResponse(BuilderFactory.DOUBLE);
-    }
-
-    public Response<Long> incr(String key) {
-        Client c = getClient(key);
-        c.incr(key);
-        results.add(new FutureResult(c));
-        return getResponse(BuilderFactory.LONG);
-    }
-
-    public Response<Long> append(String key, String value) {
-        Client c = getClient(key);
-        c.append(key, value);
-        results.add(new FutureResult(c));
-        return getResponse(BuilderFactory.LONG);
-    }
-
-    public Response<String> substr(String key, int start, int end) {
-        Client c = getClient(key);
-        c.substr(key, start, end);
-        results.add(new FutureResult(c));
-        return getResponse(BuilderFactory.STRING);
-    }
-
-    public Response<Long> hset(String key, String field, String value) {
-        Client c = getClient(key);
-        c.hset(key, field, value);
-        results.add(new FutureResult(c));
-        return getResponse(BuilderFactory.LONG);
-    }
-
-    public Response<String> hget(String key, String field) {
-        Client c = getClient(key);
-        c.hget(key, field);
-        results.add(new FutureResult(c));
-        return getResponse(BuilderFactory.STRING);
-    }
-
-    public Response<Long> hsetnx(String key, String field, String value) {
-        Client c = getClient(key);
-        c.hsetnx(key, field, value);
-        results.add(new FutureResult(c));
-        return getResponse(BuilderFactory.LONG);
-    }
-
-    public Response<String> hmset(String key, Map<String, String> hash) {
-        Client c = getClient(key);
-        c.hmset(key, hash);
-        results.add(new FutureResult(c));
-        return getResponse(BuilderFactory.STRING);
-    }
-
-    public Response<List<String>> hmget(String key, String... fields) {
-        Client c = getClient(key);
-        c.hmget(key, fields);
-        results.add(new FutureResult(c));
-        return getResponse(BuilderFactory.STRING_LIST);
-    }
-
-    public Response<Long> hincrBy(String key, String field, int value) {
-        Client c = getClient(key);
-        c.hincrBy(key, field, value);
-        results.add(new FutureResult(c));
-        return getResponse(BuilderFactory.LONG);
-    }
-
-    public Response<Double> hincrByFloat(String key, String field, double value) {
-        Client c = getClient(key);
-        c.hincrByFloat(key, field, value);
-        results.add(new FutureResult(c));
-        return getResponse(BuilderFactory.DOUBLE);
-    }
-
-    public Response<Boolean> hexists(String key, String field) {
-        Client c = getClient(key);
-        c.hexists(key, field);
-        results.add(new FutureResult(c));
-        return getResponse(BuilderFactory.BOOLEAN);
-    }
-
-    public Response<Long> hdel(String key, String field) {
-        Client c = getClient(key);
-        c.hdel(key, field);
-        results.add(new FutureResult(c));
-        return getResponse(BuilderFactory.LONG);
-    }
-
-    public Response<Long> hlen(String key) {
-        Client c = getClient(key);
-        c.hlen(key);
-        results.add(new FutureResult(c));
-        return getResponse(BuilderFactory.LONG);
-    }
-
-    public Response<Set<String>> hkeys(String key) {
-        Client c = getClient(key);
-        c.hkeys(key);
-        results.add(new FutureResult(c));
-        return getResponse(BuilderFactory.STRING_SET);
-    }
-
-    public Response<Set<String>> hvals(String key) {
-        Client c = getClient(key);
-        c.hvals(key);
-        results.add(new FutureResult(c));
-        return getResponse(BuilderFactory.STRING_SET);
-    }
-
-    public Response<Map<String, String>> hgetAll(String key) {
-        Client c = getClient(key);
-        c.hgetAll(key);
-        results.add(new FutureResult(c));
-        return getResponse(BuilderFactory.STRING_MAP);
-    }
-
-    public Response<Long> rpush(String key, String string) {
-        Client c = getClient(key);
-        c.rpush(key, string);
-        results.add(new FutureResult(c));
-        return getResponse(BuilderFactory.LONG);
-    }
-
-    public Response<Long> lpush(String key, String string) {
-        Client c = getClient(key);
-        c.lpush(key, string);
-        results.add(new FutureResult(c));
-        return getResponse(BuilderFactory.LONG);
-    }
-
-    public Response<Long> llen(String key) {
-        Client c = getClient(key);
-        c.llen(key);
-        results.add(new FutureResult(c));
-        return getResponse(BuilderFactory.LONG);
-    }
-
-    public Response<List<String>> lrange(String key, int start, int end) {
-        Client c = getClient(key);
-        c.lrange(key, start, end);
-        results.add(new FutureResult(c));
-        return getResponse(BuilderFactory.STRING_LIST);
-    }
-
-    public Response<String> ltrim(String key, int start, int end) {
-        Client c = getClient(key);
-        c.ltrim(key, start, end);
-        results.add(new FutureResult(c));
-        return getResponse(BuilderFactory.STRING);
-    }
-
-    public Response<String> lindex(String key, int index) {
-        Client c = getClient(key);
-        c.lindex(key, index);
-        results.add(new FutureResult(c));
-        return getResponse(BuilderFactory.STRING);
-    }
-
-    public Response<String> lset(String key, int index, String value) {
-        Client c = getClient(key);
-        c.lset(key, index, value);
-        results.add(new FutureResult(c));
-        return getResponse(BuilderFactory.STRING);
-    }
-
-    public Response<Long> lrem(String key, int count, String value) {
-        Client c = getClient(key);
-        c.lrem(key, count, value);
-        results.add(new FutureResult(c));
-        return getResponse(BuilderFactory.LONG);
-    }
-
-    public Response<String> lpop(String key) {
-        Client c = getClient(key);
-        c.lpop(key);
-        results.add(new FutureResult(c));
-        return getResponse(BuilderFactory.STRING);
-    }
-
-    public Response<String> rpop(String key) {
-        Client c = getClient(key);
-        c.rpop(key);
-        results.add(new FutureResult(c));
-        return getResponse(BuilderFactory.STRING);
-    }
-
-    public Response<Long> sadd(String key, String member) {
-        Client c = getClient(key);
-        c.sadd(key, member);
-        results.add(new FutureResult(c));
-        return getResponse(BuilderFactory.LONG);
-    }
-
-    public Response<Set<String>> smembers(String key) {
-        Client c = getClient(key);
-        c.smembers(key);
-        results.add(new FutureResult(c));
-        return getResponse(BuilderFactory.STRING_SET);
-    }
-
-    public Response<Long> srem(String key, String member) {
-        Client c = getClient(key);
-        c.srem(key, member);
-        results.add(new FutureResult(c));
-        return getResponse(BuilderFactory.LONG);
-    }
-
-    public Response<String> spop(String key) {
-        Client c = getClient(key);
-        c.spop(key);
-        results.add(new FutureResult(c));
-        return getResponse(BuilderFactory.STRING);
-    }
-
-    public Response<Long> scard(String key) {
-        Client c = getClient(key);
-        c.scard(key);
-        results.add(new FutureResult(c));
-        return getResponse(BuilderFactory.LONG);
-    }
-
-    public Response<Boolean> sismember(String key, String member) {
-        Client c = getClient(key);
-        c.sismember(key, member);
-        results.add(new FutureResult(c));
-        return getResponse(BuilderFactory.BOOLEAN);
-    }
-
-    public Response<String> srandmember(String key) {
-        Client c = getClient(key);
-        c.srandmember(key);
-        results.add(new FutureResult(c));
-        return getResponse(BuilderFactory.STRING);
-    }
-
-    public Response<Long> zadd(String key, double score, String member) {
-        Client c = getClient(key);
-        c.zadd(key, score, member);
-        results.add(new FutureResult(c));
-        return getResponse(BuilderFactory.LONG);
-    }
-
-    public Response<Set<String>> zrange(String key, int start, int end) {
-        Client c = getClient(key);
-        c.zrange(key, start, end);
-        results.add(new FutureResult(c));
-        return getResponse(BuilderFactory.STRING_ZSET);
-    }
-
-    public Response<Long> zrem(String key, String member) {
-        Client c = getClient(key);
-        c.zrem(key, member);
-        results.add(new FutureResult(c));
-        return getResponse(BuilderFactory.LONG);
-    }
-
-    public Response<Double> zincrby(String key, double score, String member) {
-        Client c = getClient(key);
-        c.zincrby(key, score, member);
-        results.add(new FutureResult(c));
-        return getResponse(BuilderFactory.DOUBLE);
-    }
-
-    public Response<Long> zrank(String key, String member) {
-        Client c = getClient(key);
-        c.zrank(key, member);
-        results.add(new FutureResult(c));
-        return getResponse(BuilderFactory.LONG);
-    }
-
-    public Response<Long> zrevrank(String key, String member) {
-        Client c = getClient(key);
-        c.zrevrank(key, member);
-        results.add(new FutureResult(c));
-        return getResponse(BuilderFactory.LONG);
-    }
-
-    public Response<Set<String>> zrevrange(String key, int start, int end) {
-        Client c = getClient(key);
-        c.zrevrange(key, start, end);
-        results.add(new FutureResult(c));
-        return getResponse(BuilderFactory.STRING_ZSET);
-    }
-
-    public Response<Set<Tuple>> zrangeWithScores(String key, int start, int end) {
-        Client c = getClient(key);
-        c.zrangeWithScores(key, start, end);
-        results.add(new FutureResult(c));
-        return getResponse(BuilderFactory.TUPLE_ZSET);
-    }
-
-    public Response<Set<Tuple>> zrevrangeWithScores(String key, int start, int end) {
-        Client c = getClient(key);
-        c.zrevrangeWithScores(key, start, end);
-        results.add(new FutureResult(c));
-        return getResponse(BuilderFactory.TUPLE_ZSET);
-    }
-
-    public Response<Long> zcard(String key) {
-        Client c = getClient(key);
-        c.zcard(key);
-        results.add(new FutureResult(c));
-        return getResponse(BuilderFactory.LONG);
-    }
-
-    public Response<Double> zscore(String key, String member) {
-        Client c = getClient(key);
-        c.zscore(key, member);
-        results.add(new FutureResult(c));
-        return getResponse(BuilderFactory.DOUBLE);
-    }
-
-    public Response<Double> sort(String key) {
-        Client c = getClient(key);
-        c.sort(key);
-        results.add(new FutureResult(c));
-        return getResponse(BuilderFactory.DOUBLE);
-    }
-
-    public Response<List<String>> sort(String key, SortingParams sortingParameters) {
-        Client c = getClient(key);
-        c.sort(key, sortingParameters);
-        results.add(new FutureResult(c));
-        return getResponse(BuilderFactory.STRING_LIST);
-    }
-
-    public Response<Long> zcount(String key, double min, double max) {
-        Client c = getClient(key);
-        c.zcount(key, min, max);
-        results.add(new FutureResult(c));
-        return getResponse(BuilderFactory.LONG);
-    }
-
-    public Response<Set<String>> zrangeByScore(String key, double min, double max) {
-        Client c = getClient(key);
-        c.zrangeByScore(key, min, max);
-        results.add(new FutureResult(c));
-        return getResponse(BuilderFactory.STRING_ZSET);
-    }
-
-    public Response<Set<String>> zrangeByScore(String key, double min, double max,
-                                               int offset, int count) {
-        Client c = getClient(key);
-        c.zrangeByScore(key, min, max, offset, count);
-        results.add(new FutureResult(c));
-        return getResponse(BuilderFactory.STRING_ZSET);
-    }
-
-    public Response<Set<Tuple>> zrangeByScoreWithScores(String key, double min, double max) {
-        Client c = getClient(key);
-        c.zrangeByScoreWithScores(key, min, max);
-        results.add(new FutureResult(c));
-        return getResponse(BuilderFactory.TUPLE_ZSET);
-    }
-
-    public Response<Set<Tuple>> zrangeByScoreWithScores(String key, double min, double max,
-            int offset, int count) {
-        Client c = getClient(key);
-        c.zrangeByScoreWithScores(key, min, max, offset, count);
-        results.add(new FutureResult(c));
-        return getResponse(BuilderFactory.TUPLE_ZSET);
-    }
-
-    public Response<Long> zremrangeByRank(String key, int start, int end) {
-        Client c = getClient(key);
-        c.zremrangeByRank(key, start, end);
-        results.add(new FutureResult(c));
-        return getResponse(BuilderFactory.LONG);
-    }
-
-    public Response<Long> zremrangeByScore(String key, double start, double end) {
-        Client c = getClient(key);
-        c.zremrangeByScore(key, start, end);
-        results.add(new FutureResult(c));
-        return getResponse(BuilderFactory.LONG);
-    }
-
-    public Response<Long> linsert(String key, LIST_POSITION where, String pivot,
-                                  String value) {
-        Client c = getClient(key);
-        c.linsert(key, where, pivot, value);
-        results.add(new FutureResult(c));
-        return getResponse(BuilderFactory.LONG);
-    }
-
-    public Response<Boolean> getbit(String key, long offset) {
-        Client c = getClient(key);
-        c.getbit(key, offset);
-        results.add(new FutureResult(c));
-        return getResponse(BuilderFactory.BOOLEAN);
-    }
-
-    public Response<Boolean> setbit(String key, long offset, boolean value) {
-        Client c = getClient(key);
-        c.setbit(key, offset, value);
-        results.add(new FutureResult(c));
-        return getResponse(BuilderFactory.BOOLEAN);
-    }
-
-    public Response<Long> setrange(String key, long offset, String value) {
-        Client c = getClient(key);
-        c.setrange(key, offset, value);
-        results.add(new FutureResult(c));
-        return getResponse(BuilderFactory.LONG);
-
-    }
-
-    public Response<Long> getrange(String key, long startOffset, long endOffset) {
-        Client c = getClient(key);
-        c.getrange(key, startOffset, endOffset);
-        results.add(new FutureResult(c));
-        return getResponse(BuilderFactory.LONG);
-    }
-
-=======
->>>>>>> 69f5340a
     public List<Object> getResults() {
         List<Object> r = new ArrayList<Object>();
         for (FutureResult fr : results) {
