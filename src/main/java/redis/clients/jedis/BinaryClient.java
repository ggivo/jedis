package redis.clients.jedis;

import static redis.clients.jedis.Protocol.toByteArray;
import static redis.clients.jedis.Protocol.Command.*;
import static redis.clients.jedis.Protocol.Keyword.ENCODING;
import static redis.clients.jedis.Protocol.Keyword.IDLETIME;
import static redis.clients.jedis.Protocol.Keyword.LEN;
import static redis.clients.jedis.Protocol.Keyword.LIMIT;
import static redis.clients.jedis.Protocol.Keyword.NO;
import static redis.clients.jedis.Protocol.Keyword.ONE;
import static redis.clients.jedis.Protocol.Keyword.REFCOUNT;
import static redis.clients.jedis.Protocol.Keyword.RESET;
import static redis.clients.jedis.Protocol.Keyword.STORE;
import static redis.clients.jedis.Protocol.Keyword.WITHSCORES;

import java.util.ArrayList;
import java.util.List;
import java.util.Map;
import java.util.Map.Entry;

import redis.clients.jedis.Protocol.Command;
import redis.clients.jedis.Protocol.Keyword;
import redis.clients.util.SafeEncoder;

public class BinaryClient extends Connection {
    public enum LIST_POSITION {
	BEFORE, AFTER;
	public final byte[] raw;

	private LIST_POSITION() {
	    raw = SafeEncoder.encode(name());
	}
    }

    private boolean isInMulti;

    private String password;

    private long db;

    public boolean isInMulti() {
	return isInMulti;
    }

    public BinaryClient(final String host) {
	super(host);
    }

    public BinaryClient(final String host, final int port) {
	super(host, port);
    }

    private byte[][] joinParameters(byte[] first, byte[][] rest) {
	byte[][] result = new byte[rest.length + 1][];
	result[0] = first;
	for (int i = 0; i < rest.length; i++) {
	    result[i + 1] = rest[i];
	}
	return result;
    }

    public void setPassword(final String password) {
	this.password = password;
    }

    @Override
    public void connect() {
	if (!isConnected()) {
	    super.connect();
	    if (password != null) {
		auth(password);
		getStatusCodeReply();
	    }
	    if (db > 0) {
		select(Long.valueOf(db).intValue());
		getStatusCodeReply();
	    }
	}
    }

    public void ping() {
	sendCommand(PING);
    }

    public void set(final byte[] key, final byte[] value) {
	sendCommand(Command.SET, key, value);
    }

    public void get(final byte[] key) {
	sendCommand(Command.GET, key);
    }

    public void quit() {
	db = 0;
	sendCommand(QUIT);
    }

    public void exists(final byte[] key) {
	sendCommand(EXISTS, key);
    }

    public void del(final byte[]... keys) {
	sendCommand(DEL, keys);
    }

    public void type(final byte[] key) {
	sendCommand(TYPE, key);
    }

    public void flushDB() {
	sendCommand(FLUSHDB);
    }

    public void keys(final byte[] pattern) {
	sendCommand(KEYS, pattern);
    }

    public void randomKey() {
	sendCommand(RANDOMKEY);
    }

    public void rename(final byte[] oldkey, final byte[] newkey) {
	sendCommand(RENAME, oldkey, newkey);
    }

    public void renamenx(final byte[] oldkey, final byte[] newkey) {
	sendCommand(RENAMENX, oldkey, newkey);
    }

    public void dbSize() {
	sendCommand(DBSIZE);
    }

    public void expire(final byte[] key, final int seconds) {
	sendCommand(EXPIRE, key, toByteArray(seconds));
    }

    public void expireAt(final byte[] key, final long unixTime) {
	sendCommand(EXPIREAT, key, toByteArray(unixTime));
    }

    public void ttl(final byte[] key) {
	sendCommand(TTL, key);
    }

    public void select(final int index) {
	db = index;
	sendCommand(SELECT, toByteArray(index));
    }

    public void move(final byte[] key, final int dbIndex) {
	sendCommand(MOVE, key, toByteArray(dbIndex));
    }

    public void flushAll() {
	sendCommand(FLUSHALL);
    }

    public void getSet(final byte[] key, final byte[] value) {
	sendCommand(GETSET, key, value);
    }

    public void mget(final byte[]... keys) {
	sendCommand(MGET, keys);
    }

    public void setnx(final byte[] key, final byte[] value) {
	sendCommand(SETNX, key, value);
    }

    public void setex(final byte[] key, final int seconds, final byte[] value) {
	sendCommand(SETEX, key, toByteArray(seconds), value);
    }

    public void mset(final byte[]... keysvalues) {
	sendCommand(MSET, keysvalues);
    }

    public void msetnx(final byte[]... keysvalues) {
	sendCommand(MSETNX, keysvalues);
    }

    public void decrBy(final byte[] key, final long integer) {
	sendCommand(DECRBY, key, toByteArray(integer));
    }

    public void decr(final byte[] key) {
	sendCommand(DECR, key);
    }

    public void incrBy(final byte[] key, final long integer) {
	sendCommand(INCRBY, key, toByteArray(integer));
    }

    public void incr(final byte[] key) {
	sendCommand(INCR, key);
    }

    public void append(final byte[] key, final byte[] value) {
	sendCommand(APPEND, key, value);
    }

    public void substr(final byte[] key, final int start, final int end) {
	sendCommand(SUBSTR, key, toByteArray(start), toByteArray(end));
    }

    public void hset(final byte[] key, final byte[] field, final byte[] value) {
	sendCommand(HSET, key, field, value);
    }

    public void hget(final byte[] key, final byte[] field) {
	sendCommand(HGET, key, field);
    }

    public void hsetnx(final byte[] key, final byte[] field, final byte[] value) {
	sendCommand(HSETNX, key, field, value);
    }

    public void hmset(final byte[] key, final Map<byte[], byte[]> hash) {
	final List<byte[]> params = new ArrayList<byte[]>();
	params.add(key);

	for (final Entry<byte[], byte[]> entry : hash.entrySet()) {
	    params.add(entry.getKey());
	    params.add(entry.getValue());
	}
	sendCommand(HMSET, params.toArray(new byte[params.size()][]));
    }

    public void hmget(final byte[] key, final byte[]... fields) {
	final byte[][] params = new byte[fields.length + 1][];
	params[0] = key;
	System.arraycopy(fields, 0, params, 1, fields.length);
	sendCommand(HMGET, params);
    }

    public void hincrBy(final byte[] key, final byte[] field, final long value) {
	sendCommand(HINCRBY, key, field, toByteArray(value));
    }

    public void hexists(final byte[] key, final byte[] field) {
	sendCommand(HEXISTS, key, field);
    }

    public void hdel(final byte[] key, final byte[]... fields) {
	sendCommand(HDEL, joinParameters(key, fields));
    }

    public void hlen(final byte[] key) {
	sendCommand(HLEN, key);
    }

    public void hkeys(final byte[] key) {
	sendCommand(HKEYS, key);
    }

    public void hvals(final byte[] key) {
	sendCommand(HVALS, key);
    }

    public void hgetAll(final byte[] key) {
	sendCommand(HGETALL, key);
    }

    public void rpush(final byte[] key, final byte[]... strings) {
	sendCommand(RPUSH, joinParameters(key, strings));
    }

    public void lpush(final byte[] key, final byte[]... strings) {
	sendCommand(LPUSH, joinParameters(key, strings));
    }

    public void llen(final byte[] key) {
	sendCommand(LLEN, key);
    }

    public void lrange(final byte[] key, final long start, final long end) {
	sendCommand(LRANGE, key, toByteArray(start), toByteArray(end));
    }

    public void ltrim(final byte[] key, final long start, final long end) {
	sendCommand(LTRIM, key, toByteArray(start), toByteArray(end));
    }

    public void lindex(final byte[] key, final long index) {
	sendCommand(LINDEX, key, toByteArray(index));
    }

    public void lset(final byte[] key, final long index, final byte[] value) {
	sendCommand(LSET, key, toByteArray(index), value);
    }

    public void lrem(final byte[] key, long count, final byte[] value) {
	sendCommand(LREM, key, toByteArray(count), value);
    }

    public void lpop(final byte[] key) {
	sendCommand(LPOP, key);
    }

    public void rpop(final byte[] key) {
	sendCommand(RPOP, key);
    }

    public void rpoplpush(final byte[] srckey, final byte[] dstkey) {
	sendCommand(RPOPLPUSH, srckey, dstkey);
    }

    public void sadd(final byte[] key, final byte[]... members) {
	sendCommand(SADD, joinParameters(key, members));
    }

    public void smembers(final byte[] key) {
	sendCommand(SMEMBERS, key);
    }

    public void srem(final byte[] key, final byte[]... members) {
	sendCommand(SREM, joinParameters(key, members));
    }

    public void spop(final byte[] key) {
	sendCommand(SPOP, key);
    }

    public void smove(final byte[] srckey, final byte[] dstkey,
	    final byte[] member) {
	sendCommand(SMOVE, srckey, dstkey, member);
    }

    public void scard(final byte[] key) {
	sendCommand(SCARD, key);
    }

    public void sismember(final byte[] key, final byte[] member) {
	sendCommand(SISMEMBER, key, member);
    }

    public void sinter(final byte[]... keys) {
	sendCommand(SINTER, keys);
    }

    public void sinterstore(final byte[] dstkey, final byte[]... keys) {
	final byte[][] params = new byte[keys.length + 1][];
	params[0] = dstkey;
	System.arraycopy(keys, 0, params, 1, keys.length);
	sendCommand(SINTERSTORE, params);
    }

    public void sunion(final byte[]... keys) {
	sendCommand(SUNION, keys);
    }

    public void sunionstore(final byte[] dstkey, final byte[]... keys) {
	byte[][] params = new byte[keys.length + 1][];
	params[0] = dstkey;
	System.arraycopy(keys, 0, params, 1, keys.length);
	sendCommand(SUNIONSTORE, params);
    }

    public void sdiff(final byte[]... keys) {
	sendCommand(SDIFF, keys);
    }

    public void sdiffstore(final byte[] dstkey, final byte[]... keys) {
	byte[][] params = new byte[keys.length + 1][];
	params[0] = dstkey;
	System.arraycopy(keys, 0, params, 1, keys.length);
	sendCommand(SDIFFSTORE, params);
    }

    public void srandmember(final byte[] key) {
	sendCommand(SRANDMEMBER, key);
    }

    public void zadd(final byte[] key, final double score, final byte[] member) {
	sendCommand(ZADD, key, toByteArray(score), member);
    }

    public void zaddBinary(final byte[] key, Map<Double, byte[]> scoreMembers) {
	ArrayList<byte[]> args = new ArrayList<byte[]>(
		scoreMembers.size() * 2 + 1);

	args.add(key);

	for (Map.Entry<Double, byte[]> entry : scoreMembers.entrySet()) {
	    args.add(toByteArray(entry.getKey()));
	    args.add(entry.getValue());
	}

	byte[][] argsArray = new byte[args.size()][];
	args.toArray(argsArray);

	sendCommand(ZADD, argsArray);
    }

    public void zrange(final byte[] key, final long start, final long end) {
	sendCommand(ZRANGE, key, toByteArray(start), toByteArray(end));
    }

    public void zrem(final byte[] key, final byte[]... members) {
	sendCommand(ZREM, joinParameters(key, members));
    }

    public void zincrby(final byte[] key, final double score,
	    final byte[] member) {
	sendCommand(ZINCRBY, key, toByteArray(score), member);
    }

    public void zrank(final byte[] key, final byte[] member) {
	sendCommand(ZRANK, key, member);
    }

    public void zrevrank(final byte[] key, final byte[] member) {
	sendCommand(ZREVRANK, key, member);
    }

    public void zrevrange(final byte[] key, final long start, final long end) {
	sendCommand(ZREVRANGE, key, toByteArray(start), toByteArray(end));
    }

    public void zrangeWithScores(final byte[] key, final long start,
	    final long end) {
	sendCommand(ZRANGE, key, toByteArray(start), toByteArray(end),
		WITHSCORES.raw);
    }

    public void zrevrangeWithScores(final byte[] key, final long start,
	    final long end) {
	sendCommand(ZREVRANGE, key, toByteArray(start), toByteArray(end),
		WITHSCORES.raw);
    }

    public void zcard(final byte[] key) {
	sendCommand(ZCARD, key);
    }

    public void zscore(final byte[] key, final byte[] member) {
	sendCommand(ZSCORE, key, member);
    }

    public void multi() {
	sendCommand(MULTI);
	isInMulti = true;
    }

    public void discard() {
	sendCommand(DISCARD);
	isInMulti = false;
    }

    public void exec() {
	sendCommand(EXEC);
	isInMulti = false;
    }

    public void watch(final byte[]... keys) {
	sendCommand(WATCH, keys);
    }

    public void unwatch() {
	sendCommand(UNWATCH);
    }

    public void sort(final byte[] key) {
	sendCommand(SORT, key);
    }

    public void sort(final byte[] key, final SortingParams sortingParameters) {
	final List<byte[]> args = new ArrayList<byte[]>();
	args.add(key);
	args.addAll(sortingParameters.getParams());
	sendCommand(SORT, args.toArray(new byte[args.size()][]));
    }

    public void blpop(final byte[][] args) {
	sendCommand(BLPOP, args);
    }

    public void sort(final byte[] key, final SortingParams sortingParameters,
	    final byte[] dstkey) {
	final List<byte[]> args = new ArrayList<byte[]>();
	args.add(key);
	args.addAll(sortingParameters.getParams());
	args.add(STORE.raw);
	args.add(dstkey);
	sendCommand(SORT, args.toArray(new byte[args.size()][]));
    }

    public void sort(final byte[] key, final byte[] dstkey) {
	sendCommand(SORT, key, STORE.raw, dstkey);
    }

    public void brpop(final byte[][] args) {
	sendCommand(BRPOP, args);
    }

    public void auth(final String password) {
	setPassword(password);
	sendCommand(AUTH, password);
    }

    public void subscribe(final byte[]... channels) {
	sendCommand(SUBSCRIBE, channels);
    }

    public void publish(final byte[] channel, final byte[] message) {
	sendCommand(PUBLISH, channel, message);
    }

    public void unsubscribe() {
	sendCommand(UNSUBSCRIBE);
    }

    public void unsubscribe(final byte[]... channels) {
	sendCommand(UNSUBSCRIBE, channels);
    }

    public void psubscribe(final byte[]... patterns) {
	sendCommand(PSUBSCRIBE, patterns);
    }

    public void punsubscribe() {
	sendCommand(PUNSUBSCRIBE);
    }

    public void punsubscribe(final byte[]... patterns) {
	sendCommand(PUNSUBSCRIBE, patterns);
    }

    public void zcount(final byte[] key, final byte[] min, final byte[] max) {
	sendCommand(ZCOUNT, key, min, max);
    }

    public void zrangeByScore(final byte[] key, final byte[] min,
	    final byte[] max) {
	sendCommand(ZRANGEBYSCORE, key, min, max);
    }

    public void zrevrangeByScore(final byte[] key, final byte[] max,
	    final byte[] min) {
	sendCommand(ZREVRANGEBYSCORE, key, max, min);
    }

    public void zrangeByScore(final byte[] key, final byte[] min,
	    final byte[] max, final int offset, int count) {
	sendCommand(ZRANGEBYSCORE, key, min, max, LIMIT.raw,
		toByteArray(offset), toByteArray(count));
    }

    public void zrevrangeByScore(final byte[] key, final byte[] max,
	    final byte[] min, final int offset, int count) {
	sendCommand(ZREVRANGEBYSCORE, key, max, min, LIMIT.raw,
		toByteArray(offset), toByteArray(count));
    }

    public void zrangeByScoreWithScores(final byte[] key, final byte[] min,
	    final byte[] max) {
	sendCommand(ZRANGEBYSCORE, key, min, max, WITHSCORES.raw);
    }

    public void zrevrangeByScoreWithScores(final byte[] key, final byte[] max,
	    final byte[] min) {
	sendCommand(ZREVRANGEBYSCORE, key, max, min, WITHSCORES.raw);
    }

    public void zrangeByScoreWithScores(final byte[] key, final byte[] min,
	    final byte[] max, final int offset, final int count) {
	sendCommand(ZRANGEBYSCORE, key, min, max, LIMIT.raw,
		toByteArray(offset), toByteArray(count), WITHSCORES.raw);
    }

    public void zrevrangeByScoreWithScores(final byte[] key, final byte[] max,
	    final byte[] min, final int offset, final int count) {
	sendCommand(ZREVRANGEBYSCORE, key, max, min, LIMIT.raw,
		toByteArray(offset), toByteArray(count), WITHSCORES.raw);
    }

    public void zremrangeByRank(final byte[] key, final long start,
	    final long end) {
	sendCommand(ZREMRANGEBYRANK, key, toByteArray(start), toByteArray(end));
    }

    public void zremrangeByScore(final byte[] key, final byte[] start,
	    final byte[] end) {
	sendCommand(ZREMRANGEBYSCORE, key, start, end);
    }

    public void zunionstore(final byte[] dstkey, final byte[]... sets) {
	final byte[][] params = new byte[sets.length + 2][];
	params[0] = dstkey;
	params[1] = toByteArray(sets.length);
	System.arraycopy(sets, 0, params, 2, sets.length);
	sendCommand(ZUNIONSTORE, params);
    }

    public void zunionstore(final byte[] dstkey, final ZParams params,
	    final byte[]... sets) {
	final List<byte[]> args = new ArrayList<byte[]>();
	args.add(dstkey);
	args.add(Protocol.toByteArray(sets.length));
	for (final byte[] set : sets) {
	    args.add(set);
	}
	args.addAll(params.getParams());
	sendCommand(ZUNIONSTORE, args.toArray(new byte[args.size()][]));
    }

    public void zinterstore(final byte[] dstkey, final byte[]... sets) {
	final byte[][] params = new byte[sets.length + 2][];
	params[0] = dstkey;
	params[1] = Protocol.toByteArray(sets.length);
	System.arraycopy(sets, 0, params, 2, sets.length);
	sendCommand(ZINTERSTORE, params);
    }

    public void zinterstore(final byte[] dstkey, final ZParams params,
	    final byte[]... sets) {
	final List<byte[]> args = new ArrayList<byte[]>();
	args.add(dstkey);
	args.add(Protocol.toByteArray(sets.length));
	for (final byte[] set : sets) {
	    args.add(set);
	}
	args.addAll(params.getParams());
	sendCommand(ZINTERSTORE, args.toArray(new byte[args.size()][]));
    }

    public void save() {
	sendCommand(SAVE);
    }

    public void bgsave() {
	sendCommand(BGSAVE);
    }

    public void bgrewriteaof() {
	sendCommand(BGREWRITEAOF);
    }

    public void lastsave() {
	sendCommand(LASTSAVE);
    }

    public void shutdown() {
	sendCommand(SHUTDOWN);
    }

    public void info() {
	sendCommand(INFO);
    }

    public void monitor() {
	sendCommand(MONITOR);
    }

    public void slaveof(final String host, final int port) {
	sendCommand(SLAVEOF, host, String.valueOf(port));
    }

    public void slaveofNoOne() {
	sendCommand(SLAVEOF, NO.raw, ONE.raw);
    }

    public void configGet(final byte[] pattern) {
	sendCommand(CONFIG, Keyword.GET.raw, pattern);
    }

    public void configSet(final byte[] parameter, final byte[] value) {
	sendCommand(CONFIG, Keyword.SET.raw, parameter, value);
    }

    public void strlen(final byte[] key) {
	sendCommand(STRLEN, key);
    }

    public void sync() {
	sendCommand(SYNC);
    }

    public void lpushx(final byte[] key, final byte[]... string) {
	sendCommand(LPUSHX, joinParameters(key, string));
    }

    public void persist(final byte[] key) {
	sendCommand(PERSIST, key);
    }

    public void rpushx(final byte[] key, final byte[]... string) {
	sendCommand(RPUSHX, joinParameters(key, string));
    }

    public void echo(final byte[] string) {
	sendCommand(ECHO, string);
    }

    public void linsert(final byte[] key, final LIST_POSITION where,
	    final byte[] pivot, final byte[] value) {
	sendCommand(LINSERT, key, where.raw, pivot, value);
    }

    public void debug(final DebugParams params) {
	sendCommand(DEBUG, params.getCommand());
    }

    public void brpoplpush(final byte[] source, final byte[] destination,
	    final int timeout) {
	sendCommand(BRPOPLPUSH, source, destination, toByteArray(timeout));
    }

    public void configResetStat() {
	sendCommand(CONFIG, Keyword.RESETSTAT.name());
    }

    public void setbit(byte[] key, long offset, byte[] value) {
	sendCommand(SETBIT, key, toByteArray(offset), value);
    }

    public void setbit(byte[] key, long offset, boolean value) {
    sendCommand(SETBIT, key, toByteArray(offset), toByteArray(value));
    }

    public void getbit(byte[] key, long offset) {
	sendCommand(GETBIT, key, toByteArray(offset));
    }

    public void setrange(byte[] key, long offset, byte[] value) {
	sendCommand(SETRANGE, key, toByteArray(offset), value);
    }

    public void getrange(byte[] key, long startOffset, long endOffset) {
	sendCommand(GETRANGE, key, toByteArray(startOffset),
		toByteArray(endOffset));
    }

    public Long getDB() {
	return db;
    }

    public void disconnect() {
	db = 0;
	super.disconnect();
    }

    private void sendEvalCommand(Command command, byte[] script,
	    byte[] keyCount, byte[][] params) {

	final byte[][] allArgs = new byte[params.length + 2][];

	allArgs[0] = script;
	allArgs[1] = keyCount;

	for (int i = 0; i < params.length; i++)
	    allArgs[i + 2] = params[i];

	sendCommand(command, allArgs);
    }

    public void eval(byte[] script, byte[] keyCount, byte[][] params) {
	sendEvalCommand(EVAL, script, keyCount, params);
    }

    public void eval(byte[] script, int keyCount, byte[]... params) {
    	eval(script, toByteArray(keyCount), params);
    }

    public void evalsha(byte[] sha1, byte[] keyCount, byte[]... params) {
	sendEvalCommand(EVALSHA, sha1, keyCount, params);
    }

    public void evalsha(byte[] sha1, int keyCount, byte[]... params) {
    sendEvalCommand(EVALSHA, sha1, toByteArray(keyCount), params);
    }

    public void scriptFlush() {
	sendCommand(SCRIPT, Keyword.FLUSH.raw);
    }

    public void scriptExists(byte[]... sha1) {
	byte[][] args = new byte[sha1.length + 1][];
	args[0] = Keyword.EXISTS.raw;
	for (int i = 0; i < sha1.length; i++)
	    args[i + 1] = sha1[i];

	sendCommand(SCRIPT, args);
    }

    public void scriptLoad(byte[] script) {
	sendCommand(SCRIPT, Keyword.LOAD.raw, script);
    }

    public void scriptKill() {
	sendCommand(SCRIPT, Keyword.KILL.raw);
    }

    public void slowlogGet() {
	sendCommand(SLOWLOG, Keyword.GET.raw);
    }

    public void slowlogGet(long entries) {
	sendCommand(SLOWLOG, Keyword.GET.raw, toByteArray(entries));
    }

    public void slowlogReset() {
	sendCommand(SLOWLOG, RESET.raw);
    }

    public void slowlogLen() {
	sendCommand(SLOWLOG, LEN.raw);
    }

    public void objectRefcount(byte[] key) {
	sendCommand(OBJECT, REFCOUNT.raw, key);
    }

    public void objectIdletime(byte[] key) {
	sendCommand(OBJECT, IDLETIME.raw, key);
    }

    public void objectEncoding(byte[] key) {
	sendCommand(OBJECT, ENCODING.raw, key);
    }

<<<<<<< HEAD
    public void bitcount(byte[] key) {
        sendCommand(BITCOUNT, key);
    }

    public void bitcount(byte[] key, long start, long end) {
        sendCommand(BITCOUNT, key, toByteArray(start), toByteArray(end));
    }

    public void bitop(BitOP op, byte[] destKey, byte[]... srcKeys) {
        Keyword kw = Keyword.AND;
        int len = srcKeys.length;
        switch (op) {
            case AND:
                kw = Keyword.AND;
                break;
            case OR:
                kw = Keyword.OR;
                break;
            case XOR:
                kw = Keyword.XOR;
                break;
            case NOT:
                kw = Keyword.NOT;
                len = Math.min(1, len);
                break;
        }

        byte[][] bargs = new byte[len + 2][];
        bargs[0] = kw.raw;
        bargs[1] = destKey;
        for (int i = 0; i < len; ++i) {
            bargs[i + 2] = srcKeys[i];
        }

        sendCommand(BITOP, bargs);
    }
=======
    public void sentinel(final byte[]... args) {
  sendCommand(SENTINEL, args);
    }

>>>>>>> 69b5291f
}<|MERGE_RESOLUTION|>--- conflicted
+++ resolved
@@ -79,7 +79,7 @@
     }
 
     public void ping() {
-	sendCommand(PING);
+	sendCommand(Command.PING);
     }
 
     public void set(final byte[] key, final byte[] value) {
@@ -820,7 +820,6 @@
 	sendCommand(OBJECT, ENCODING.raw, key);
     }
 
-<<<<<<< HEAD
     public void bitcount(byte[] key) {
         sendCommand(BITCOUNT, key);
     }
@@ -857,10 +856,8 @@
 
         sendCommand(BITOP, bargs);
     }
-=======
+
     public void sentinel(final byte[]... args) {
-  sendCommand(SENTINEL, args);
-    }
-
->>>>>>> 69b5291f
+	sendCommand(SENTINEL, args);
+    }
 }