define REDIS1_CONF
daemonize yes
port 6379
requirepass foobared
pidfile /tmp/redis1.pid
logfile /tmp/redis1.log
save ""
appendonly no
client-output-buffer-limit pubsub 256k 128k 5
endef

define REDIS2_CONF
daemonize yes
port 6380
requirepass foobared
pidfile /tmp/redis2.pid
logfile /tmp/redis2.log
save ""
appendonly no
endef

define REDIS3_CONF
daemonize yes
port 6381
requirepass foobared
pidfile /tmp/redis3.pid
logfile /tmp/redis3.log
save ""
appendonly no
endef

define REDIS4_CONF
daemonize yes
port 6382
requirepass foobared
masterauth foobared
pidfile /tmp/redis4.pid
logfile /tmp/redis4.log
save ""
appendonly no
slaveof localhost 6381
endef

define REDIS5_CONF
daemonize yes
port 6383
requirepass foobared
masterauth foobared
pidfile /tmp/redis5.pid
logfile /tmp/redis5.log
save ""
appendonly no
slaveof localhost 6381
endef

define REDIS6_CONF
daemonize yes
port 6384
requirepass foobared
masterauth foobared
pidfile /tmp/redis6.pid
logfile /tmp/redis6.log
save ""
appendonly no
slaveof localhost 6379
endef

define REDIS7_CONF
daemonize yes
port 6385
requirepass foobared
masterauth foobared
pidfile /tmp/redis7.pid
logfile /tmp/redis7.log
save ""
appendonly no
endef

define REDIS8_CONF
daemonize yes
port 6386
requirepass foobared
masterauth foobared
pidfile /tmp/redis8.pid
logfile /tmp/redis8.log
save ""
appendonly no
slaveof localhost 6385
endef

# SENTINELS
define REDIS_SENTINEL1
port 26379
daemonize yes
sentinel monitor mymaster 127.0.0.1 6379 1
sentinel auth-pass mymaster foobared
sentinel down-after-milliseconds mymaster 3000
sentinel failover-timeout mymaster 900000
sentinel parallel-syncs mymaster 1
pidfile /tmp/sentinel1.pid
logfile /tmp/sentinel1.log
endef

define REDIS_SENTINEL2
port 26380
daemonize yes
sentinel monitor mymaster 127.0.0.1 6381 2
sentinel auth-pass mymaster foobared
sentinel down-after-milliseconds mymaster 3000
sentinel parallel-syncs mymaster 1
sentinel failover-timeout mymaster 900000
pidfile /tmp/sentinel2.pid
logfile /tmp/sentinel2.log
endef

define REDIS_SENTINEL3
port 26381
daemonize yes
sentinel monitor mymaster 127.0.0.1 6381 2
sentinel auth-pass mymaster foobared
sentinel down-after-milliseconds mymaster 3000
sentinel parallel-syncs mymaster 1
sentinel failover-timeout mymaster 900000
pidfile /tmp/sentinel3.pid
logfile /tmp/sentinel3.log
endef

define REDIS_SENTINEL4
port 26382
daemonize yes
sentinel monitor mymasterfailover 127.0.0.1 6385 1
sentinel auth-pass mymasterfailover foobared
sentinel down-after-milliseconds mymasterfailover 3000
sentinel failover-timeout mymasterfailover 900000
sentinel parallel-syncs mymasterfailover 1
pidfile /tmp/sentinel4.pid
logfile /tmp/sentinel4.log
endef

# CLUSTER REDIS NODES
define REDIS_CLUSTER_NODE1_CONF
daemonize yes
port 7379
pidfile /tmp/redis_cluster_node1.pid
logfile /tmp/redis_cluster_node1.log
save ""
appendonly no
cluster-enabled yes
cluster-config-file /tmp/redis_cluster_node1.conf
endef

define REDIS_CLUSTER_NODE2_CONF
daemonize yes
port 7380
pidfile /tmp/redis_cluster_node2.pid
logfile /tmp/redis_cluster_node2.log
save ""
appendonly no
cluster-enabled yes
cluster-config-file /tmp/redis_cluster_node2.conf
endef

define REDIS_CLUSTER_NODE3_CONF
daemonize yes
port 7381
pidfile /tmp/redis_cluster_node3.pid
logfile /tmp/redis_cluster_node3.log
save ""
appendonly no
cluster-enabled yes
cluster-config-file /tmp/redis_cluster_node3.conf
endef

export REDIS1_CONF
export REDIS2_CONF
export REDIS3_CONF
export REDIS4_CONF
export REDIS5_CONF
export REDIS6_CONF
export REDIS7_CONF
export REDIS8_CONF
export REDIS_SENTINEL1
export REDIS_SENTINEL2
export REDIS_SENTINEL3
export REDIS_SENTINEL4
export REDIS_CLUSTER_NODE1_CONF
export REDIS_CLUSTER_NODE2_CONF
export REDIS_CLUSTER_NODE3_CONF

start: cleanup
	echo "$$REDIS1_CONF" | redis-server -
	echo "$$REDIS2_CONF" | redis-server -
	echo "$$REDIS3_CONF" | redis-server -
	echo "$$REDIS4_CONF" | redis-server -
	echo "$$REDIS5_CONF" | redis-server -
	echo "$$REDIS6_CONF" | redis-server -
	echo "$$REDIS7_CONF" | redis-server -
	echo "$$REDIS8_CONF" | redis-server -
	echo "$$REDIS_SENTINEL1" > /tmp/sentinel1.conf && redis-server /tmp/sentinel1.conf --sentinel
	@sleep 0.5
	echo "$$REDIS_SENTINEL2" > /tmp/sentinel2.conf && redis-server /tmp/sentinel2.conf --sentinel
	@sleep 0.5
	echo "$$REDIS_SENTINEL3" > /tmp/sentinel3.conf && redis-server /tmp/sentinel3.conf --sentinel
	@sleep 0.5
	echo "$$REDIS_SENTINEL4" > /tmp/sentinel4.conf && redis-server /tmp/sentinel4.conf --sentinel
	echo "$$REDIS_CLUSTER_NODE1_CONF" | redis-server -
	echo "$$REDIS_CLUSTER_NODE2_CONF" | redis-server -
	echo "$$REDIS_CLUSTER_NODE3_CONF" | redis-server -

cleanup:
<<<<<<< HEAD
	rm -vf /tmp/redis_cluster_node*.conf
	rm -vf /tmp/sentinel*.conf
=======
	- rm -vf /tmp/redis_cluster_node*.conf 2>/dev/null
	- rm dump.rdb appendonly.aof - 2>/dev/null
>>>>>>> 2d04a384

stop:
	kill `cat /tmp/redis1.pid`
	kill `cat /tmp/redis2.pid`
	# this get's segfaulted by the tests
	kill `cat /tmp/redis3.pid` || true
	kill `cat /tmp/redis4.pid` || true
	kill `cat /tmp/redis5.pid` || true
	kill `cat /tmp/redis6.pid` || true
	kill `cat /tmp/redis7.pid`
	kill `cat /tmp/redis8.pid`
	kill `cat /tmp/sentinel1.pid`
	kill `cat /tmp/sentinel2.pid`
	kill `cat /tmp/sentinel3.pid`
	kill `cat /tmp/sentinel4.pid`
	kill `cat /tmp/redis_cluster_node1.pid` || true
	kill `cat /tmp/redis_cluster_node2.pid` || true
	kill `cat /tmp/redis_cluster_node3.pid` || true
	rm -f /tmp/sentinel1.conf
	rm -f /tmp/sentinel2.conf
	rm -f /tmp/sentinel3.conf
	rm -f /tmp/sentinel4.conf
	rm -f /tmp/redis_cluster_node1.conf
	rm -f /tmp/redis_cluster_node2.conf
	rm -f /tmp/redis_cluster_node3.conf

test:
	make start
	sleep 2
	mvn -Dtest=${TEST} clean compile test
	make stop

deploy:
	make start
	mvn clean deploy
	make stop

release:
	make start
	mvn release:clean
	mvn release:prepare
	mvn release:perform
	make stop

.PHONY: test<|MERGE_RESOLUTION|>--- conflicted
+++ resolved
@@ -208,13 +208,8 @@
 	echo "$$REDIS_CLUSTER_NODE3_CONF" | redis-server -
 
 cleanup:
-<<<<<<< HEAD
-	rm -vf /tmp/redis_cluster_node*.conf
-	rm -vf /tmp/sentinel*.conf
-=======
 	- rm -vf /tmp/redis_cluster_node*.conf 2>/dev/null
 	- rm dump.rdb appendonly.aof - 2>/dev/null
->>>>>>> 2d04a384
 
 stop:
 	kill `cat /tmp/redis1.pid`
