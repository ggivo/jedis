--- conflicted
+++ resolved
@@ -35,17 +35,16 @@
 
   private volatile JsonObjectMapper jsonObjectMapper;
 
-<<<<<<< HEAD
   private RedisProtocol proto;
 
   protected void setProtocol(RedisProtocol proto) {
     this.proto = proto;
-=======
+  }
+
   private JedisBroadcastAndRoundRobinConfig broadcastAndRoundRobinConfig = null;
 
   void setBroadcastAndRoundRobinConfig(JedisBroadcastAndRoundRobinConfig config) {
     this.broadcastAndRoundRobinConfig = config;
->>>>>>> e0f03578
   }
 
   protected CommandArguments commandArguments(ProtocolCommand command) {
