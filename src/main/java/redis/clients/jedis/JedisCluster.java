package redis.clients.jedis;

import redis.clients.jedis.BinaryClient.LIST_POSITION;
import redis.clients.util.KeyMergeUtil;

import java.util.List;
import java.util.Map;
import java.util.Map.Entry;
import java.util.Set;

import org.apache.commons.pool2.impl.GenericObjectPoolConfig;

<<<<<<< HEAD
public class JedisCluster extends BinaryJedisCluster implements JedisClusterCommands,
    MultiKeyJedisClusterCommands, JedisClusterScriptingCommands {
=======
import redis.clients.jedis.BinaryClient.LIST_POSITION;
import redis.clients.jedis.params.set.SetParams;

public class JedisCluster implements JedisCommands, BasicCommands, Closeable {
  public static final short HASHSLOTS = 16384;
  private static final int DEFAULT_TIMEOUT = 2000;
  private static final int DEFAULT_MAX_REDIRECTIONS = 5;

>>>>>>> 454f783a
  public static enum Reset {
    SOFT, HARD
  }

  public JedisCluster(Set<HostAndPort> nodes) {
    this(nodes, DEFAULT_TIMEOUT);
  }

  public JedisCluster(Set<HostAndPort> nodes, int timeout) {
    this(nodes, timeout, DEFAULT_MAX_REDIRECTIONS);
  }

  public JedisCluster(Set<HostAndPort> nodes, int timeout, int maxRedirections) {
    this(nodes, timeout, maxRedirections, new GenericObjectPoolConfig());
  }

  public JedisCluster(Set<HostAndPort> nodes, final GenericObjectPoolConfig poolConfig) {
    this(nodes, DEFAULT_TIMEOUT, DEFAULT_MAX_REDIRECTIONS, poolConfig);
  }

  public JedisCluster(Set<HostAndPort> nodes, int timeout, final GenericObjectPoolConfig poolConfig) {
    this(nodes, timeout, DEFAULT_MAX_REDIRECTIONS, poolConfig);
  }

  public JedisCluster(Set<HostAndPort> jedisClusterNode, int timeout, int maxRedirections,
      final GenericObjectPoolConfig poolConfig) {
    super(jedisClusterNode, timeout, maxRedirections, poolConfig);
  }

  public JedisCluster(Set<HostAndPort> jedisClusterNode, int connectionTimeout, int soTimeout,
      int maxRedirections, final GenericObjectPoolConfig poolConfig) {
    super(jedisClusterNode, connectionTimeout, soTimeout, maxRedirections, poolConfig);
  }

  @Override
  public String set(final String key, final String value) {
    return new JedisClusterCommand<String>(connectionHandler, maxRedirections) {
      @Override
      public String execute(Jedis connection) {
        return connection.set(key, value);
      }
    }.run(key);
  }

  @Override
  public String set(final String key, final String value, final SetParams params) {
    return new JedisClusterCommand<String>(connectionHandler, maxRedirections) {
      @Override
      public String execute(Jedis connection) {
        return connection.set(key, value, params);
      }
    }.run(key);
  }

  @Override
  public String get(final String key) {
    return new JedisClusterCommand<String>(connectionHandler, maxRedirections) {
      @Override
      public String execute(Jedis connection) {
        return connection.get(key);
      }
    }.run(key);
  }

  @Override
  public Boolean exists(final String key) {
    return new JedisClusterCommand<Boolean>(connectionHandler, maxRedirections) {
      @Override
      public Boolean execute(Jedis connection) {
        return connection.exists(key);
      }
    }.run(key);
  }

  @Override
  public Long persist(final String key) {
    return new JedisClusterCommand<Long>(connectionHandler, maxRedirections) {
      @Override
      public Long execute(Jedis connection) {
        return connection.persist(key);
      }
    }.run(key);
  }

  @Override
  public String type(final String key) {
    return new JedisClusterCommand<String>(connectionHandler, maxRedirections) {
      @Override
      public String execute(Jedis connection) {
        return connection.type(key);
      }
    }.run(key);
  }

  @Override
  public Long expire(final String key, final int seconds) {
    return new JedisClusterCommand<Long>(connectionHandler, maxRedirections) {
      @Override
      public Long execute(Jedis connection) {
        return connection.expire(key, seconds);
      }
    }.run(key);
  }

  @Override
  public Long pexpire(final String key, final long milliseconds) {
    return new JedisClusterCommand<Long>(connectionHandler, maxRedirections) {
      @Override
      public Long execute(Jedis connection) {
        return connection.pexpire(key, milliseconds);
      }
    }.run(key);
  }

  @Override
  public Long expireAt(final String key, final long unixTime) {
    return new JedisClusterCommand<Long>(connectionHandler, maxRedirections) {
      @Override
      public Long execute(Jedis connection) {
        return connection.expireAt(key, unixTime);
      }
    }.run(key);
  }

  @Override
  public Long pexpireAt(final String key, final long millisecondsTimestamp) {
    return new JedisClusterCommand<Long>(connectionHandler, maxRedirections) {
      @Override
      public Long execute(Jedis connection) {
        return connection.pexpireAt(key, millisecondsTimestamp);
      }
    }.run(key);
  }

  @Override
  public Long ttl(final String key) {
    return new JedisClusterCommand<Long>(connectionHandler, maxRedirections) {
      @Override
      public Long execute(Jedis connection) {
        return connection.ttl(key);
      }
    }.run(key);
  }

  @Override
  public Boolean setbit(final String key, final long offset, final boolean value) {
    return new JedisClusterCommand<Boolean>(connectionHandler, maxRedirections) {
      @Override
      public Boolean execute(Jedis connection) {
        return connection.setbit(key, offset, value);
      }
    }.run(key);
  }

  @Override
  public Boolean setbit(final String key, final long offset, final String value) {
    return new JedisClusterCommand<Boolean>(connectionHandler, maxRedirections) {
      @Override
      public Boolean execute(Jedis connection) {
        return connection.setbit(key, offset, value);
      }
    }.run(key);
  }

  @Override
  public Boolean getbit(final String key, final long offset) {
    return new JedisClusterCommand<Boolean>(connectionHandler, maxRedirections) {
      @Override
      public Boolean execute(Jedis connection) {
        return connection.getbit(key, offset);
      }
    }.run(key);
  }

  @Override
  public Long setrange(final String key, final long offset, final String value) {
    return new JedisClusterCommand<Long>(connectionHandler, maxRedirections) {
      @Override
      public Long execute(Jedis connection) {
        return connection.setrange(key, offset, value);
      }
    }.run(key);
  }

  @Override
  public String getrange(final String key, final long startOffset, final long endOffset) {
    return new JedisClusterCommand<String>(connectionHandler, maxRedirections) {
      @Override
      public String execute(Jedis connection) {
        return connection.getrange(key, startOffset, endOffset);
      }
    }.run(key);
  }

  @Override
  public String getSet(final String key, final String value) {
    return new JedisClusterCommand<String>(connectionHandler, maxRedirections) {
      @Override
      public String execute(Jedis connection) {
        return connection.getSet(key, value);
      }
    }.run(key);
  }

  @Override
  public Long setnx(final String key, final String value) {
    return new JedisClusterCommand<Long>(connectionHandler, maxRedirections) {
      @Override
      public Long execute(Jedis connection) {
        return connection.setnx(key, value);
      }
    }.run(key);
  }

  @Override
  public String setex(final String key, final int seconds, final String value) {
    return new JedisClusterCommand<String>(connectionHandler, maxRedirections) {
      @Override
      public String execute(Jedis connection) {
        return connection.setex(key, seconds, value);
      }
    }.run(key);
  }

  @Override
  public Long decrBy(final String key, final long integer) {
    return new JedisClusterCommand<Long>(connectionHandler, maxRedirections) {
      @Override
      public Long execute(Jedis connection) {
        return connection.decrBy(key, integer);
      }
    }.run(key);
  }

  @Override
  public Long decr(final String key) {
    return new JedisClusterCommand<Long>(connectionHandler, maxRedirections) {
      @Override
      public Long execute(Jedis connection) {
        return connection.decr(key);
      }
    }.run(key);
  }

  @Override
  public Long incrBy(final String key, final long integer) {
    return new JedisClusterCommand<Long>(connectionHandler, maxRedirections) {
      @Override
      public Long execute(Jedis connection) {
        return connection.incrBy(key, integer);
      }
    }.run(key);
  }

  @Override
  public Double incrByFloat(final String key, final double value) {
    return new JedisClusterCommand<Double>(connectionHandler, maxRedirections) {
      @Override
      public Double execute(Jedis connection) {
        return connection.incrByFloat(key, value);
      }
    }.run(key);
  }

  @Override
  public Long incr(final String key) {
    return new JedisClusterCommand<Long>(connectionHandler, maxRedirections) {
      @Override
      public Long execute(Jedis connection) {
        return connection.incr(key);
      }
    }.run(key);
  }

  @Override
  public Long append(final String key, final String value) {
    return new JedisClusterCommand<Long>(connectionHandler, maxRedirections) {
      @Override
      public Long execute(Jedis connection) {
        return connection.append(key, value);
      }
    }.run(key);
  }

  @Override
  public String substr(final String key, final int start, final int end) {
    return new JedisClusterCommand<String>(connectionHandler, maxRedirections) {
      @Override
      public String execute(Jedis connection) {
        return connection.substr(key, start, end);
      }
    }.run(key);
  }

  @Override
  public Long hset(final String key, final String field, final String value) {
    return new JedisClusterCommand<Long>(connectionHandler, maxRedirections) {
      @Override
      public Long execute(Jedis connection) {
        return connection.hset(key, field, value);
      }
    }.run(key);
  }

  @Override
  public String hget(final String key, final String field) {
    return new JedisClusterCommand<String>(connectionHandler, maxRedirections) {
      @Override
      public String execute(Jedis connection) {
        return connection.hget(key, field);
      }
    }.run(key);
  }

  @Override
  public Long hsetnx(final String key, final String field, final String value) {
    return new JedisClusterCommand<Long>(connectionHandler, maxRedirections) {
      @Override
      public Long execute(Jedis connection) {
        return connection.hsetnx(key, field, value);
      }
    }.run(key);
  }

  @Override
  public String hmset(final String key, final Map<String, String> hash) {
    return new JedisClusterCommand<String>(connectionHandler, maxRedirections) {
      @Override
      public String execute(Jedis connection) {
        return connection.hmset(key, hash);
      }
    }.run(key);
  }

  @Override
  public List<String> hmget(final String key, final String... fields) {
    return new JedisClusterCommand<List<String>>(connectionHandler, maxRedirections) {
      @Override
      public List<String> execute(Jedis connection) {
        return connection.hmget(key, fields);
      }
    }.run(key);
  }

  @Override
  public Long hincrBy(final String key, final String field, final long value) {
    return new JedisClusterCommand<Long>(connectionHandler, maxRedirections) {
      @Override
      public Long execute(Jedis connection) {
        return connection.hincrBy(key, field, value);
      }
    }.run(key);
  }

  @Override
  public Boolean hexists(final String key, final String field) {
    return new JedisClusterCommand<Boolean>(connectionHandler, maxRedirections) {
      @Override
      public Boolean execute(Jedis connection) {
        return connection.hexists(key, field);
      }
    }.run(key);
  }

  @Override
  public Long hdel(final String key, final String... field) {
    return new JedisClusterCommand<Long>(connectionHandler, maxRedirections) {
      @Override
      public Long execute(Jedis connection) {
        return connection.hdel(key, field);
      }
    }.run(key);
  }

  @Override
  public Long hlen(final String key) {
    return new JedisClusterCommand<Long>(connectionHandler, maxRedirections) {
      @Override
      public Long execute(Jedis connection) {
        return connection.hlen(key);
      }
    }.run(key);
  }

  @Override
  public Set<String> hkeys(final String key) {
    return new JedisClusterCommand<Set<String>>(connectionHandler, maxRedirections) {
      @Override
      public Set<String> execute(Jedis connection) {
        return connection.hkeys(key);
      }
    }.run(key);
  }

  @Override
  public List<String> hvals(final String key) {
    return new JedisClusterCommand<List<String>>(connectionHandler, maxRedirections) {
      @Override
      public List<String> execute(Jedis connection) {
        return connection.hvals(key);
      }
    }.run(key);
  }

  @Override
  public Map<String, String> hgetAll(final String key) {
    return new JedisClusterCommand<Map<String, String>>(connectionHandler, maxRedirections) {
      @Override
      public Map<String, String> execute(Jedis connection) {
        return connection.hgetAll(key);
      }
    }.run(key);
  }

  @Override
  public Long rpush(final String key, final String... string) {
    return new JedisClusterCommand<Long>(connectionHandler, maxRedirections) {
      @Override
      public Long execute(Jedis connection) {
        return connection.rpush(key, string);
      }
    }.run(key);
  }

  @Override
  public Long lpush(final String key, final String... string) {
    return new JedisClusterCommand<Long>(connectionHandler, maxRedirections) {
      @Override
      public Long execute(Jedis connection) {
        return connection.lpush(key, string);
      }
    }.run(key);
  }

  @Override
  public Long llen(final String key) {
    return new JedisClusterCommand<Long>(connectionHandler, maxRedirections) {
      @Override
      public Long execute(Jedis connection) {
        return connection.llen(key);
      }
    }.run(key);
  }

  @Override
  public List<String> lrange(final String key, final long start, final long end) {
    return new JedisClusterCommand<List<String>>(connectionHandler, maxRedirections) {
      @Override
      public List<String> execute(Jedis connection) {
        return connection.lrange(key, start, end);
      }
    }.run(key);
  }

  @Override
  public String ltrim(final String key, final long start, final long end) {
    return new JedisClusterCommand<String>(connectionHandler, maxRedirections) {
      @Override
      public String execute(Jedis connection) {
        return connection.ltrim(key, start, end);
      }
    }.run(key);
  }

  @Override
  public String lindex(final String key, final long index) {
    return new JedisClusterCommand<String>(connectionHandler, maxRedirections) {
      @Override
      public String execute(Jedis connection) {
        return connection.lindex(key, index);
      }
    }.run(key);
  }

  @Override
  public String lset(final String key, final long index, final String value) {
    return new JedisClusterCommand<String>(connectionHandler, maxRedirections) {
      @Override
      public String execute(Jedis connection) {
        return connection.lset(key, index, value);
      }
    }.run(key);
  }

  @Override
  public Long lrem(final String key, final long count, final String value) {
    return new JedisClusterCommand<Long>(connectionHandler, maxRedirections) {
      @Override
      public Long execute(Jedis connection) {
        return connection.lrem(key, count, value);
      }
    }.run(key);
  }

  @Override
  public String lpop(final String key) {
    return new JedisClusterCommand<String>(connectionHandler, maxRedirections) {
      @Override
      public String execute(Jedis connection) {
        return connection.lpop(key);
      }
    }.run(key);
  }

  @Override
  public String rpop(final String key) {
    return new JedisClusterCommand<String>(connectionHandler, maxRedirections) {
      @Override
      public String execute(Jedis connection) {
        return connection.rpop(key);
      }
    }.run(key);
  }

  @Override
  public Long sadd(final String key, final String... member) {
    return new JedisClusterCommand<Long>(connectionHandler, maxRedirections) {
      @Override
      public Long execute(Jedis connection) {
        return connection.sadd(key, member);
      }
    }.run(key);
  }

  @Override
  public Set<String> smembers(final String key) {
    return new JedisClusterCommand<Set<String>>(connectionHandler, maxRedirections) {
      @Override
      public Set<String> execute(Jedis connection) {
        return connection.smembers(key);
      }
    }.run(key);
  }

  @Override
  public Long srem(final String key, final String... member) {
    return new JedisClusterCommand<Long>(connectionHandler, maxRedirections) {
      @Override
      public Long execute(Jedis connection) {
        return connection.srem(key, member);
      }
    }.run(key);
  }

  @Override
  public String spop(final String key) {
    return new JedisClusterCommand<String>(connectionHandler, maxRedirections) {
      @Override
      public String execute(Jedis connection) {
        return connection.spop(key);
      }
    }.run(key);
  }

  @Override
  public Set<String> spop(final String key, final long count) {
    return new JedisClusterCommand<Set<String>>(connectionHandler, maxRedirections) {
      @Override
      public Set<String> execute(Jedis connection) {
        return connection.spop(key, count);
      }
    }.run(key);
  }

  @Override
  public Long scard(final String key) {
    return new JedisClusterCommand<Long>(connectionHandler, maxRedirections) {
      @Override
      public Long execute(Jedis connection) {
        return connection.scard(key);
      }
    }.run(key);
  }

  @Override
  public Boolean sismember(final String key, final String member) {
    return new JedisClusterCommand<Boolean>(connectionHandler, maxRedirections) {
      @Override
      public Boolean execute(Jedis connection) {
        return connection.sismember(key, member);
      }
    }.run(key);
  }

  @Override
  public String srandmember(final String key) {
    return new JedisClusterCommand<String>(connectionHandler, maxRedirections) {
      @Override
      public String execute(Jedis connection) {
        return connection.srandmember(key);
      }
    }.run(key);
  }

  @Override
  public List<String> srandmember(final String key, final int count) {
    return new JedisClusterCommand<List<String>>(connectionHandler, maxRedirections) {
      @Override
      public List<String> execute(Jedis connection) {
        return connection.srandmember(key, count);
      }
    }.run(key);
  }

  @Override
  public Long strlen(final String key) {
    return new JedisClusterCommand<Long>(connectionHandler, maxRedirections) {
      @Override
      public Long execute(Jedis connection) {
        return connection.strlen(key);
      }
    }.run(key);
  }

  @Override
  public Long zadd(final String key, final double score, final String member) {
    return new JedisClusterCommand<Long>(connectionHandler, maxRedirections) {
      @Override
      public Long execute(Jedis connection) {
        return connection.zadd(key, score, member);
      }
    }.run(key);
  }

  @Override
  public Long zadd(final String key, final Map<String, Double> scoreMembers) {
    return new JedisClusterCommand<Long>(connectionHandler, maxRedirections) {
      @Override
      public Long execute(Jedis connection) {
        return connection.zadd(key, scoreMembers);
      }
    }.run(key);
  }

  @Override
  public Set<String> zrange(final String key, final long start, final long end) {
    return new JedisClusterCommand<Set<String>>(connectionHandler, maxRedirections) {
      @Override
      public Set<String> execute(Jedis connection) {
        return connection.zrange(key, start, end);
      }
    }.run(key);
  }

  @Override
  public Long zrem(final String key, final String... member) {
    return new JedisClusterCommand<Long>(connectionHandler, maxRedirections) {
      @Override
      public Long execute(Jedis connection) {
        return connection.zrem(key, member);
      }
    }.run(key);
  }

  @Override
  public Double zincrby(final String key, final double score, final String member) {
    return new JedisClusterCommand<Double>(connectionHandler, maxRedirections) {
      @Override
      public Double execute(Jedis connection) {
        return connection.zincrby(key, score, member);
      }
    }.run(key);
  }

  @Override
  public Long zrank(final String key, final String member) {
    return new JedisClusterCommand<Long>(connectionHandler, maxRedirections) {
      @Override
      public Long execute(Jedis connection) {
        return connection.zrank(key, member);
      }
    }.run(key);
  }

  @Override
  public Long zrevrank(final String key, final String member) {
    return new JedisClusterCommand<Long>(connectionHandler, maxRedirections) {
      @Override
      public Long execute(Jedis connection) {
        return connection.zrevrank(key, member);
      }
    }.run(key);
  }

  @Override
  public Set<String> zrevrange(final String key, final long start, final long end) {
    return new JedisClusterCommand<Set<String>>(connectionHandler, maxRedirections) {
      @Override
      public Set<String> execute(Jedis connection) {
        return connection.zrevrange(key, start, end);
      }
    }.run(key);
  }

  @Override
  public Set<Tuple> zrangeWithScores(final String key, final long start, final long end) {
    return new JedisClusterCommand<Set<Tuple>>(connectionHandler, maxRedirections) {
      @Override
      public Set<Tuple> execute(Jedis connection) {
        return connection.zrangeWithScores(key, start, end);
      }
    }.run(key);
  }

  @Override
  public Set<Tuple> zrevrangeWithScores(final String key, final long start, final long end) {
    return new JedisClusterCommand<Set<Tuple>>(connectionHandler, maxRedirections) {
      @Override
      public Set<Tuple> execute(Jedis connection) {
        return connection.zrevrangeWithScores(key, start, end);
      }
    }.run(key);
  }

  @Override
  public Long zcard(final String key) {
    return new JedisClusterCommand<Long>(connectionHandler, maxRedirections) {
      @Override
      public Long execute(Jedis connection) {
        return connection.zcard(key);
      }
    }.run(key);
  }

  @Override
  public Double zscore(final String key, final String member) {
    return new JedisClusterCommand<Double>(connectionHandler, maxRedirections) {
      @Override
      public Double execute(Jedis connection) {
        return connection.zscore(key, member);
      }
    }.run(key);
  }

  @Override
  public List<String> sort(final String key) {
    return new JedisClusterCommand<List<String>>(connectionHandler, maxRedirections) {
      @Override
      public List<String> execute(Jedis connection) {
        return connection.sort(key);
      }
    }.run(key);
  }

  @Override
  public List<String> sort(final String key, final SortingParams sortingParameters) {
    return new JedisClusterCommand<List<String>>(connectionHandler, maxRedirections) {
      @Override
      public List<String> execute(Jedis connection) {
        return connection.sort(key, sortingParameters);
      }
    }.run(key);
  }

  @Override
  public Long zcount(final String key, final double min, final double max) {
    return new JedisClusterCommand<Long>(connectionHandler, maxRedirections) {
      @Override
      public Long execute(Jedis connection) {
        return connection.zcount(key, min, max);
      }
    }.run(key);
  }

  @Override
  public Long zcount(final String key, final String min, final String max) {
    return new JedisClusterCommand<Long>(connectionHandler, maxRedirections) {
      @Override
      public Long execute(Jedis connection) {
        return connection.zcount(key, min, max);
      }
    }.run(key);
  }

  @Override
  public Set<String> zrangeByScore(final String key, final double min, final double max) {
    return new JedisClusterCommand<Set<String>>(connectionHandler, maxRedirections) {
      @Override
      public Set<String> execute(Jedis connection) {
        return connection.zrangeByScore(key, min, max);
      }
    }.run(key);
  }

  @Override
  public Set<String> zrangeByScore(final String key, final String min, final String max) {
    return new JedisClusterCommand<Set<String>>(connectionHandler, maxRedirections) {
      @Override
      public Set<String> execute(Jedis connection) {
        return connection.zrangeByScore(key, min, max);
      }
    }.run(key);
  }

  @Override
  public Set<String> zrevrangeByScore(final String key, final double max, final double min) {
    return new JedisClusterCommand<Set<String>>(connectionHandler, maxRedirections) {
      @Override
      public Set<String> execute(Jedis connection) {
        return connection.zrevrangeByScore(key, max, min);
      }
    }.run(key);
  }

  @Override
  public Set<String> zrangeByScore(final String key, final double min, final double max,
      final int offset, final int count) {
    return new JedisClusterCommand<Set<String>>(connectionHandler, maxRedirections) {
      @Override
      public Set<String> execute(Jedis connection) {
        return connection.zrangeByScore(key, min, max, offset, count);
      }
    }.run(key);
  }

  @Override
  public Set<String> zrevrangeByScore(final String key, final String max, final String min) {
    return new JedisClusterCommand<Set<String>>(connectionHandler, maxRedirections) {
      @Override
      public Set<String> execute(Jedis connection) {
        return connection.zrevrangeByScore(key, max, min);
      }
    }.run(key);
  }

  @Override
  public Set<String> zrangeByScore(final String key, final String min, final String max,
      final int offset, final int count) {
    return new JedisClusterCommand<Set<String>>(connectionHandler, maxRedirections) {
      @Override
      public Set<String> execute(Jedis connection) {
        return connection.zrangeByScore(key, min, max, offset, count);
      }
    }.run(key);
  }

  @Override
  public Set<String> zrevrangeByScore(final String key, final double max, final double min,
      final int offset, final int count) {
    return new JedisClusterCommand<Set<String>>(connectionHandler, maxRedirections) {
      @Override
      public Set<String> execute(Jedis connection) {
        return connection.zrevrangeByScore(key, max, min, offset, count);
      }
    }.run(key);
  }

  @Override
  public Set<Tuple> zrangeByScoreWithScores(final String key, final double min, final double max) {
    return new JedisClusterCommand<Set<Tuple>>(connectionHandler, maxRedirections) {
      @Override
      public Set<Tuple> execute(Jedis connection) {
        return connection.zrangeByScoreWithScores(key, min, max);
      }
    }.run(key);
  }

  @Override
  public Set<Tuple> zrevrangeByScoreWithScores(final String key, final double max, final double min) {
    return new JedisClusterCommand<Set<Tuple>>(connectionHandler, maxRedirections) {
      @Override
      public Set<Tuple> execute(Jedis connection) {
        return connection.zrevrangeByScoreWithScores(key, max, min);
      }
    }.run(key);
  }

  @Override
  public Set<Tuple> zrangeByScoreWithScores(final String key, final double min, final double max,
      final int offset, final int count) {
    return new JedisClusterCommand<Set<Tuple>>(connectionHandler, maxRedirections) {
      @Override
      public Set<Tuple> execute(Jedis connection) {
        return connection.zrangeByScoreWithScores(key, min, max, offset, count);
      }
    }.run(key);
  }

  @Override
  public Set<String> zrevrangeByScore(final String key, final String max, final String min,
      final int offset, final int count) {
    return new JedisClusterCommand<Set<String>>(connectionHandler, maxRedirections) {
      @Override
      public Set<String> execute(Jedis connection) {
        return connection.zrevrangeByScore(key, max, min, offset, count);
      }
    }.run(key);
  }

  @Override
  public Set<Tuple> zrangeByScoreWithScores(final String key, final String min, final String max) {
    return new JedisClusterCommand<Set<Tuple>>(connectionHandler, maxRedirections) {
      @Override
      public Set<Tuple> execute(Jedis connection) {
        return connection.zrangeByScoreWithScores(key, min, max);
      }
    }.run(key);
  }

  @Override
  public Set<Tuple> zrevrangeByScoreWithScores(final String key, final String max, final String min) {
    return new JedisClusterCommand<Set<Tuple>>(connectionHandler, maxRedirections) {
      @Override
      public Set<Tuple> execute(Jedis connection) {
        return connection.zrevrangeByScoreWithScores(key, max, min);
      }
    }.run(key);
  }

  @Override
  public Set<Tuple> zrangeByScoreWithScores(final String key, final String min, final String max,
      final int offset, final int count) {
    return new JedisClusterCommand<Set<Tuple>>(connectionHandler, maxRedirections) {
      @Override
      public Set<Tuple> execute(Jedis connection) {
        return connection.zrangeByScoreWithScores(key, min, max, offset, count);
      }
    }.run(key);
  }

  @Override
  public Set<Tuple> zrevrangeByScoreWithScores(final String key, final double max,
      final double min, final int offset, final int count) {
    return new JedisClusterCommand<Set<Tuple>>(connectionHandler, maxRedirections) {
      @Override
      public Set<Tuple> execute(Jedis connection) {
        return connection.zrevrangeByScoreWithScores(key, max, min, offset, count);
      }
    }.run(key);
  }

  @Override
  public Set<Tuple> zrevrangeByScoreWithScores(final String key, final String max,
      final String min, final int offset, final int count) {
    return new JedisClusterCommand<Set<Tuple>>(connectionHandler, maxRedirections) {
      @Override
      public Set<Tuple> execute(Jedis connection) {
        return connection.zrevrangeByScoreWithScores(key, max, min, offset, count);
      }
    }.run(key);
  }

  @Override
  public Long zremrangeByRank(final String key, final long start, final long end) {
    return new JedisClusterCommand<Long>(connectionHandler, maxRedirections) {
      @Override
      public Long execute(Jedis connection) {
        return connection.zremrangeByRank(key, start, end);
      }
    }.run(key);
  }

  @Override
  public Long zremrangeByScore(final String key, final double start, final double end) {
    return new JedisClusterCommand<Long>(connectionHandler, maxRedirections) {
      @Override
      public Long execute(Jedis connection) {
        return connection.zremrangeByScore(key, start, end);
      }
    }.run(key);
  }

  @Override
  public Long zremrangeByScore(final String key, final String start, final String end) {
    return new JedisClusterCommand<Long>(connectionHandler, maxRedirections) {
      @Override
      public Long execute(Jedis connection) {
        return connection.zremrangeByScore(key, start, end);
      }
    }.run(key);
  }

  @Override
  public Long zlexcount(final String key, final String min, final String max) {
    return new JedisClusterCommand<Long>(connectionHandler, maxRedirections) {
      @Override
      public Long execute(Jedis connection) {
        return connection.zlexcount(key, min, max);
      }
    }.run(key);
  }

  @Override
  public Set<String> zrangeByLex(final String key, final String min, final String max) {
    return new JedisClusterCommand<Set<String>>(connectionHandler, maxRedirections) {
      @Override
      public Set<String> execute(Jedis connection) {
        return connection.zrangeByLex(key, min, max);
      }
    }.run(key);
  }

  @Override
  public Set<String> zrangeByLex(final String key, final String min, final String max,
      final int offset, final int count) {
    return new JedisClusterCommand<Set<String>>(connectionHandler, maxRedirections) {
      @Override
      public Set<String> execute(Jedis connection) {
        return connection.zrangeByLex(key, min, max, offset, count);
      }
    }.run(key);
  }

  @Override
  public Set<String> zrevrangeByLex(final String key, final String max, final String min) {
    return new JedisClusterCommand<Set<String>>(connectionHandler, maxRedirections) {
      @Override
      public Set<String> execute(Jedis connection) {
        return connection.zrevrangeByLex(key, max, min);
      }
    }.run(key);
  }

  @Override
  public Set<String> zrevrangeByLex(final String key, final String max, final String min,
      final int offset, final int count) {
    return new JedisClusterCommand<Set<String>>(connectionHandler, maxRedirections) {
      @Override
      public Set<String> execute(Jedis connection) {
        return connection.zrevrangeByLex(key, max, min, offset, count);
      }
    }.run(key);
  }

  @Override
  public Long zremrangeByLex(final String key, final String min, final String max) {
    return new JedisClusterCommand<Long>(connectionHandler, maxRedirections) {
      @Override
      public Long execute(Jedis connection) {
        return connection.zremrangeByLex(key, min, max);
      }
    }.run(key);
  }

  @Override
  public Long linsert(final String key, final LIST_POSITION where, final String pivot,
      final String value) {
    return new JedisClusterCommand<Long>(connectionHandler, maxRedirections) {
      @Override
      public Long execute(Jedis connection) {
        return connection.linsert(key, where, pivot, value);
      }
    }.run(key);
  }

  @Override
  public Long lpushx(final String key, final String... string) {
    return new JedisClusterCommand<Long>(connectionHandler, maxRedirections) {
      @Override
      public Long execute(Jedis connection) {
        return connection.lpushx(key, string);
      }
    }.run(key);
  }

  @Override
  public Long rpushx(final String key, final String... string) {
    return new JedisClusterCommand<Long>(connectionHandler, maxRedirections) {
      @Override
      public Long execute(Jedis connection) {
        return connection.rpushx(key, string);
      }
    }.run(key);
  }

  @Override
  public Long del(final String key) {
    return new JedisClusterCommand<Long>(connectionHandler, maxRedirections) {
      @Override
      public Long execute(Jedis connection) {
        return connection.del(key);
      }
    }.run(key);
  }

  @Override
  public String echo(final String string) {
    // note that it'll be run from arbitary node
    return new JedisClusterCommand<String>(connectionHandler, maxRedirections) {
      @Override
      public String execute(Jedis connection) {
        return connection.echo(string);
      }
    }.run(string);
  }

  @Override
  public Long bitcount(final String key) {
    return new JedisClusterCommand<Long>(connectionHandler, maxRedirections) {
      @Override
      public Long execute(Jedis connection) {
        return connection.bitcount(key);
      }
    }.run(key);
  }

  @Override
  public Long bitcount(final String key, final long start, final long end) {
    return new JedisClusterCommand<Long>(connectionHandler, maxRedirections) {
      @Override
      public Long execute(Jedis connection) {
        return connection.bitcount(key, start, end);
      }
    }.run(key);
  }

  @Override
  public ScanResult<Entry<String, String>> hscan(final String key, final String cursor) {
    return new JedisClusterCommand<ScanResult<Entry<String, String>>>(connectionHandler,
        maxRedirections) {
      @Override
      public ScanResult<Entry<String, String>> execute(Jedis connection) {
        return connection.hscan(key, cursor);
      }
    }.run(key);
  }

  @Override
  public ScanResult<String> sscan(final String key, final String cursor) {
    return new JedisClusterCommand<ScanResult<String>>(connectionHandler, maxRedirections) {
      @Override
      public ScanResult<String> execute(Jedis connection) {
        return connection.sscan(key, cursor);
      }
    }.run(key);
  }

  @Override
  public ScanResult<Tuple> zscan(final String key, final String cursor) {
    return new JedisClusterCommand<ScanResult<Tuple>>(connectionHandler, maxRedirections) {
      @Override
      public ScanResult<Tuple> execute(Jedis connection) {
        return connection.zscan(key, cursor);
      }
    }.run(key);
  }

  @Override
  public Long pfadd(final String key, final String... elements) {
    return new JedisClusterCommand<Long>(connectionHandler, maxRedirections) {
      @Override
      public Long execute(Jedis connection) {
        return connection.pfadd(key, elements);
      }
    }.run(key);
  }

  @Override
  public long pfcount(final String key) {
    return new JedisClusterCommand<Long>(connectionHandler, maxRedirections) {
      @Override
      public Long execute(Jedis connection) {
        return connection.pfcount(key);
      }
    }.run(key);
  }

  @Override
  public List<String> blpop(final int timeout, final String key) {
    return new JedisClusterCommand<List<String>>(connectionHandler, maxRedirections) {
      @Override
      public List<String> execute(Jedis connection) {
        return connection.blpop(timeout, key);
      }
    }.run(key);
  }

  @Override
  public List<String> brpop(final int timeout, final String key) {
    return new JedisClusterCommand<List<String>>(connectionHandler, maxRedirections) {
      @Override
      public List<String> execute(Jedis connection) {
        return connection.brpop(timeout, key);
      }
    }.run(key);
  }

  @Override
  public Long del(final String... keys) {
    return new JedisClusterCommand<Long>(connectionHandler, maxRedirections) {
      @Override
      public Long execute(Jedis connection) {
        return connection.del(keys);
      }
    }.run(keys.length, keys);
  }

  @Override
  public List<String> blpop(final int timeout, final String... keys) {
    return new JedisClusterCommand<List<String>>(connectionHandler, maxRedirections) {
      @Override
      public List<String> execute(Jedis connection) {
        return connection.blpop(timeout, keys);
      }
    }.run(keys.length, keys);

  }

  @Override
  public List<String> brpop(final int timeout, final String... keys) {
    return new JedisClusterCommand<List<String>>(connectionHandler, maxRedirections) {
      @Override
      public List<String> execute(Jedis connection) {
        return connection.brpop(timeout, keys);
      }
    }.run(keys.length, keys);
  }

  @Override
  public List<String> mget(final String... keys) {
    return new JedisClusterCommand<List<String>>(connectionHandler, maxRedirections) {
      @Override
      public List<String> execute(Jedis connection) {
        return connection.mget(keys);
      }
    }.run(keys.length, keys);
  }

  @Override
  public String mset(final String... keysvalues) {
    String[] keys = new String[keysvalues.length / 2];

    for (int keyIdx = 0; keyIdx < keys.length; keyIdx++) {
      keys[keyIdx] = keysvalues[keyIdx * 2];
    }

    return new JedisClusterCommand<String>(connectionHandler, maxRedirections) {
      @Override
      public String execute(Jedis connection) {
        return connection.mset(keysvalues);
      }
    }.run(keys.length, keys);
  }

  @Override
  public Long msetnx(final String... keysvalues) {
    String[] keys = new String[keysvalues.length / 2];

    for (int keyIdx = 0; keyIdx < keys.length; keyIdx++) {
      keys[keyIdx] = keysvalues[keyIdx * 2];
    }

    return new JedisClusterCommand<Long>(connectionHandler, maxRedirections) {
      @Override
      public Long execute(Jedis connection) {
        return connection.msetnx(keysvalues);
      }
    }.run(keys.length, keys);
  }

  @Override
  public String rename(final String oldkey, final String newkey) {
    return new JedisClusterCommand<String>(connectionHandler, maxRedirections) {
      @Override
      public String execute(Jedis connection) {
        return connection.rename(oldkey, newkey);
      }
    }.run(2, oldkey, newkey);
  }

  @Override
  public Long renamenx(final String oldkey, final String newkey) {
    return new JedisClusterCommand<Long>(connectionHandler, maxRedirections) {
      @Override
      public Long execute(Jedis connection) {
        return connection.renamenx(oldkey, newkey);
      }
    }.run(2, oldkey, newkey);
  }

  @Override
  public String rpoplpush(final String srckey, final String dstkey) {
    return new JedisClusterCommand<String>(connectionHandler, maxRedirections) {
      @Override
      public String execute(Jedis connection) {
        return connection.rpoplpush(srckey, dstkey);
      }
    }.run(2, srckey, dstkey);
  }

  @Override
  public Set<String> sdiff(final String... keys) {
    return new JedisClusterCommand<Set<String>>(connectionHandler, maxRedirections) {
      @Override
      public Set<String> execute(Jedis connection) {
        return connection.sdiff(keys);
      }
    }.run(keys.length, keys);
  }

  @Override
  public Long sdiffstore(final String dstkey, final String... keys) {
    String[] mergedKeys = KeyMergeUtil.merge(dstkey, keys);

    return new JedisClusterCommand<Long>(connectionHandler, maxRedirections) {
      @Override
      public Long execute(Jedis connection) {
        return connection.sdiffstore(dstkey, keys);
      }
    }.run(mergedKeys.length, mergedKeys);
  }

  @Override
  public Set<String> sinter(final String... keys) {
    return new JedisClusterCommand<Set<String>>(connectionHandler, maxRedirections) {
      @Override
      public Set<String> execute(Jedis connection) {
        return connection.sinter(keys);
      }
    }.run(keys.length, keys);
  }

  @Override
  public Long sinterstore(final String dstkey, final String... keys) {
    String[] mergedKeys = KeyMergeUtil.merge(dstkey, keys);

    return new JedisClusterCommand<Long>(connectionHandler, maxRedirections) {
      @Override
      public Long execute(Jedis connection) {
        return connection.sinterstore(dstkey, keys);
      }
    }.run(mergedKeys.length, mergedKeys);
  }

  @Override
  public Long smove(final String srckey, final String dstkey, final String member) {
    return new JedisClusterCommand<Long>(connectionHandler, maxRedirections) {
      @Override
      public Long execute(Jedis connection) {
        return connection.smove(srckey, dstkey, member);
      }
    }.run(2, srckey, dstkey);
  }

  @Override
  public Long sort(final String key, final SortingParams sortingParameters, final String dstkey) {
    return new JedisClusterCommand<Long>(connectionHandler, maxRedirections) {
      @Override
      public Long execute(Jedis connection) {
        return connection.sort(key, sortingParameters, dstkey);
      }
    }.run(2, key, dstkey);
  }

  @Override
  public Long sort(final String key, final String dstkey) {
    return new JedisClusterCommand<Long>(connectionHandler, maxRedirections) {
      @Override
      public Long execute(Jedis connection) {
        return connection.sort(key, dstkey);
      }
    }.run(2, key, dstkey);
  }

  @Override
  public Set<String> sunion(final String... keys) {
    return new JedisClusterCommand<Set<String>>(connectionHandler, maxRedirections) {
      @Override
      public Set<String> execute(Jedis connection) {
        return connection.sunion(keys);
      }
    }.run(keys.length, keys);
  }

  @Override
  public Long sunionstore(final String dstkey, final String... keys) {
    String[] wholeKeys = KeyMergeUtil.merge(dstkey, keys);

    return new JedisClusterCommand<Long>(connectionHandler, maxRedirections) {
      @Override
      public Long execute(Jedis connection) {
        return connection.sunionstore(dstkey, keys);
      }
    }.run(wholeKeys.length, wholeKeys);
  }

  @Override
  public Long zinterstore(final String dstkey, final String... sets) {
    String[] wholeKeys = KeyMergeUtil.merge(dstkey, sets);

    return new JedisClusterCommand<Long>(connectionHandler, maxRedirections) {
      @Override
      public Long execute(Jedis connection) {
        return connection.zinterstore(dstkey, sets);
      }
    }.run(wholeKeys.length, wholeKeys);
  }

  @Override
  public Long zinterstore(final String dstkey, final ZParams params, final String... sets) {
    String[] mergedKeys = KeyMergeUtil.merge(dstkey, sets);

    return new JedisClusterCommand<Long>(connectionHandler, maxRedirections) {
      @Override
      public Long execute(Jedis connection) {
        return connection.zinterstore(dstkey, params, sets);
      }
    }.run(mergedKeys.length, mergedKeys);
  }

  @Override
  public Long zunionstore(final String dstkey, final String... sets) {
    String[] mergedKeys = KeyMergeUtil.merge(dstkey, sets);

    return new JedisClusterCommand<Long>(connectionHandler, maxRedirections) {
      @Override
      public Long execute(Jedis connection) {
        return connection.zunionstore(dstkey, sets);
      }
    }.run(mergedKeys.length, mergedKeys);
  }

  @Override
  public Long zunionstore(final String dstkey, final ZParams params, final String... sets) {
    String[] mergedKeys = KeyMergeUtil.merge(dstkey, sets);

    return new JedisClusterCommand<Long>(connectionHandler, maxRedirections) {
      @Override
      public Long execute(Jedis connection) {
        return connection.zunionstore(dstkey, params, sets);
      }
    }.run(mergedKeys.length, mergedKeys);
  }

  @Override
  public String brpoplpush(final String source, final String destination, final int timeout) {
    return new JedisClusterCommand<String>(connectionHandler, maxRedirections) {
      @Override
      public String execute(Jedis connection) {
        return connection.brpoplpush(source, destination, timeout);
      }
    }.run(2, source, destination);
  }

  @Override
  public Long publish(final String channel, final String message) {
    return new JedisClusterCommand<Long>(connectionHandler, maxRedirections) {
      @Override
      public Long execute(Jedis connection) {
        return connection.publish(channel, message);
      }
    }.runWithAnyNode();
  }

  @Override
  public void subscribe(final JedisPubSub jedisPubSub, final String... channels) {
    new JedisClusterCommand<Integer>(connectionHandler, maxRedirections) {
      @Override
      public Integer execute(Jedis connection) {
        connection.subscribe(jedisPubSub, channels);
        return 0;
      }
    }.runWithAnyNode();
  }

  @Override
  public void psubscribe(final JedisPubSub jedisPubSub, final String... patterns) {
    new JedisClusterCommand<Integer>(connectionHandler, maxRedirections) {
      @Override
      public Integer execute(Jedis connection) {
        connection.subscribe(jedisPubSub, patterns);
        return 0;
      }
    }.runWithAnyNode();
  }

  @Override
  public Long bitop(final BitOP op, final String destKey, final String... srcKeys) {
    String[] mergedKeys = KeyMergeUtil.merge(destKey, srcKeys);

    return new JedisClusterCommand<Long>(connectionHandler, maxRedirections) {
      @Override
      public Long execute(Jedis connection) {
        return connection.bitop(op, destKey, srcKeys);
      }
    }.run(mergedKeys.length, mergedKeys);
  }

  @Override
  public String pfmerge(final String destkey, final String... sourcekeys) {
    String[] mergedKeys = KeyMergeUtil.merge(destkey, sourcekeys);

    return new JedisClusterCommand<String>(connectionHandler, maxRedirections) {
      @Override
      public String execute(Jedis connection) {
        return connection.pfmerge(destkey, sourcekeys);
      }
    }.run(mergedKeys.length, mergedKeys);
  }

  @Override
  public long pfcount(final String... keys) {
    return new JedisClusterCommand<Long>(connectionHandler, maxRedirections) {
      @Override
      public Long execute(Jedis connection) {
        return connection.pfcount(keys);
      }
    }.run(keys.length, keys);
  }

  @Override
  public Object eval(final String script, final int keyCount, final String... params) {
    return new JedisClusterCommand<Object>(connectionHandler, maxRedirections) {
      @Override
      public Object execute(Jedis connection) {
        return connection.eval(script, keyCount, params);
      }
    }.run(keyCount, params);
  }

  @Override
  public Object eval(final String script, final String key) {
    return new JedisClusterCommand<Object>(connectionHandler, maxRedirections) {
      @Override
      public Object execute(Jedis connection) {
        return connection.eval(script);
      }
    }.run(key);
  }

  @Override
  public Object eval(final String script, final List<String> keys, final List<String> args) {
    return new JedisClusterCommand<Object>(connectionHandler, maxRedirections) {
      @Override
      public Object execute(Jedis connection) {
        return connection.eval(script, keys, args);
      }
    }.run(keys.size(), keys.toArray(new String[keys.size()]));
  }

  @Override
  public Object evalsha(final String sha1, final int keyCount, final String... params) {
    return new JedisClusterCommand<Object>(connectionHandler, maxRedirections) {
      @Override
      public Object execute(Jedis connection) {
        return connection.evalsha(sha1, keyCount, params);
      }
    }.run(keyCount, params);
  }

  @Override
  public Object evalsha(final String sha1, final List<String> keys, final List<String> args) {
    return new JedisClusterCommand<Object>(connectionHandler, maxRedirections) {
      @Override
      public Object execute(Jedis connection) {
        return connection.evalsha(sha1, keys, args);
      }
    }.run(keys.size(), keys.toArray(new String[keys.size()]));
  }

  @Override
  public Object evalsha(final String script, final String key) {
    return new JedisClusterCommand<Object>(connectionHandler, maxRedirections) {
      @Override
      public Object execute(Jedis connection) {
        return connection.evalsha(script);
      }
    }.run(key);
  }

  @Override
  public Boolean scriptExists(final String sha1, final String key) {
    return new JedisClusterCommand<Boolean>(connectionHandler, maxRedirections) {
      @Override
      public Boolean execute(Jedis connection) {
        return connection.scriptExists(sha1);
      }
    }.run(key);
  }

  @Override
  public List<Boolean> scriptExists(final String key, final String... sha1) {
    return new JedisClusterCommand<List<Boolean>>(connectionHandler, maxRedirections) {
      @Override
      public List<Boolean> execute(Jedis connection) {
        return connection.scriptExists(sha1);
      }
    }.run(key);
  }

  @Override
  public String scriptLoad(final String script, final String key) {
    return new JedisClusterCommand<String>(connectionHandler, maxRedirections) {
      @Override
      public String execute(Jedis connection) {
        return connection.scriptLoad(script);
      }
    }.run(key);
  }
}<|MERGE_RESOLUTION|>--- conflicted
+++ resolved
@@ -10,19 +10,10 @@
 
 import org.apache.commons.pool2.impl.GenericObjectPoolConfig;
 
-<<<<<<< HEAD
+import redis.clients.jedis.params.set.SetParams;
+
 public class JedisCluster extends BinaryJedisCluster implements JedisClusterCommands,
     MultiKeyJedisClusterCommands, JedisClusterScriptingCommands {
-=======
-import redis.clients.jedis.BinaryClient.LIST_POSITION;
-import redis.clients.jedis.params.set.SetParams;
-
-public class JedisCluster implements JedisCommands, BasicCommands, Closeable {
-  public static final short HASHSLOTS = 16384;
-  private static final int DEFAULT_TIMEOUT = 2000;
-  private static final int DEFAULT_MAX_REDIRECTIONS = 5;
-
->>>>>>> 454f783a
   public static enum Reset {
     SOFT, HARD
   }
