package redis.clients.jedis;

import static redis.clients.jedis.Protocol.toByteArray;

import java.io.Closeable;
import java.net.URI;
import java.util.AbstractMap;
import java.util.ArrayList;
import java.util.HashSet;
import java.util.Iterator;
import java.util.LinkedHashSet;
import java.util.List;
import java.util.Map;
import java.util.Set;

import redis.clients.jedis.BinaryClient.LIST_POSITION;
import redis.clients.jedis.exceptions.JedisDataException;
import redis.clients.jedis.exceptions.JedisException;
import redis.clients.util.JedisByteHashMap;
import redis.clients.util.SafeEncoder;

public class BinaryJedis implements BasicCommands, BinaryJedisCommands,
	MultiKeyBinaryCommands, AdvancedBinaryJedisCommands,
	BinaryScriptingCommands, Closeable {
    protected Client client = null;

    public BinaryJedis(final String host) {
	URI uri = URI.create(host);
	if (uri.getScheme() != null && uri.getScheme().equals("redis")) {
	    client = new Client(uri.getHost(), uri.getPort());
	    client.auth(uri.getUserInfo().split(":", 2)[1]);
	    client.getStatusCodeReply();
	    client.select(Integer.parseInt(uri.getPath().split("/", 2)[1]));
	    client.getStatusCodeReply();
	} else {
	    client = new Client(host);
	}
    }

    public BinaryJedis(final String host, final int port) {
	client = new Client(host, port);
    }

    public BinaryJedis(final String host, final int port, final int timeout) {
	client = new Client(host, port);
	client.setTimeout(timeout);
    }

    public BinaryJedis(final JedisShardInfo shardInfo) {
	client = new Client(shardInfo.getHost(), shardInfo.getPort());
	client.setTimeout(shardInfo.getTimeout());
	client.setPassword(shardInfo.getPassword());
    }

    public BinaryJedis(URI uri) {
	client = new Client(uri.getHost(), uri.getPort());
	client.auth(uri.getUserInfo().split(":", 2)[1]);
	client.getStatusCodeReply();
	client.select(Integer.parseInt(uri.getPath().split("/", 2)[1]));
	client.getStatusCodeReply();
    }

    public String ping() {
	checkIsInMulti();
	client.ping();
	return client.getStatusCodeReply();
    }

    /**
     * Set the string value as value of the key. The string can't be longer than
     * 1073741824 bytes (1 GB).
     * <p>
     * Time complexity: O(1)
     * 
     * @param key
     * @param value
     * @return Status code reply
     */
    public String set(final byte[] key, final byte[] value) {
	checkIsInMulti();
	client.set(key, value);
	return client.getStatusCodeReply();
    }

    /**
     * Set the string value as value of the key. The string can't be longer than
     * 1073741824 bytes (1 GB).
     * 
     * @param key
     * @param value
     * @param nxxx
     *            NX|XX, NX -- Only set the key if it does not already exist. XX
     *            -- Only set the key if it already exist.
     * @param expx
     *            EX|PX, expire time units: EX = seconds; PX = milliseconds
     * @param time
     *            expire time in the units of {@param #expx}
     * @return Status code reply
     */
    public String set(final byte[] key, final byte[] value, final byte[] nxxx,
	    final byte[] expx, final long time) {
	checkIsInMulti();
	client.set(key, value, nxxx, expx, time);
	return client.getStatusCodeReply();
    }

    /**
     * Get the value of the specified key. If the key does not exist the special
     * value 'nil' is returned. If the value stored at key is not a string an
     * error is returned because GET can only handle string values.
     * <p>
     * Time complexity: O(1)
     * 
     * @param key
     * @return Bulk reply
     */
    public byte[] get(final byte[] key) {
	checkIsInMulti();
	client.get(key);
	return client.getBinaryBulkReply();
    }

    /**
     * Ask the server to silently close the connection.
     */
    public String quit() {
	checkIsInMulti();
	client.quit();
	return client.getStatusCodeReply();
    }

    /**
     * Test if the specified key exists. The command returns "1" if the key
     * exists, otherwise "0" is returned. Note that even keys set with an empty
     * string as value will return "1".
     * 
     * Time complexity: O(1)
     * 
     * @param key
     * @return Integer reply, "1" if the key exists, otherwise "0"
     */
    public Boolean exists(final byte[] key) {
	checkIsInMulti();
	client.exists(key);
	return client.getIntegerReply() == 1;
    }

    /**
     * Remove the specified keys. If a given key does not exist no operation is
     * performed for this key. The command returns the number of keys removed.
     * 
     * Time complexity: O(1)
     * 
     * @param keys
     * @return Integer reply, specifically: an integer greater than 0 if one or
     *         more keys were removed 0 if none of the specified key existed
     */
    public Long del(final byte[]... keys) {
	checkIsInMulti();
	client.del(keys);
	return client.getIntegerReply();
    }

    public Long del(final byte[] key) {
	checkIsInMulti();
	client.del(key);
	return client.getIntegerReply();
    }

    /**
     * Return the type of the value stored at key in form of a string. The type
     * can be one of "none", "string", "list", "set". "none" is returned if the
     * key does not exist.
     * 
     * Time complexity: O(1)
     * 
     * @param key
     * @return Status code reply, specifically: "none" if the key does not exist
     *         "string" if the key contains a String value "list" if the key
     *         contains a List value "set" if the key contains a Set value
     *         "zset" if the key contains a Sorted Set value "hash" if the key
     *         contains a Hash value
     */
    public String type(final byte[] key) {
	checkIsInMulti();
	client.type(key);
	return client.getStatusCodeReply();
    }

    /**
     * Delete all the keys of the currently selected DB. This command never
     * fails.
     * 
     * @return Status code reply
     */
    public String flushDB() {
	checkIsInMulti();
	client.flushDB();
	return client.getStatusCodeReply();
    }

    /**
     * Returns all the keys matching the glob-style pattern as space separated
     * strings. For example if you have in the database the keys "foo" and
     * "foobar" the command "KEYS foo*" will return "foo foobar".
     * <p>
     * Note that while the time complexity for this operation is O(n) the
     * constant times are pretty low. For example Redis running on an entry
     * level laptop can scan a 1 million keys database in 40 milliseconds.
     * <b>Still it's better to consider this one of the slow commands that may
     * ruin the DB performance if not used with care.</b>
     * <p>
     * In other words this command is intended only for debugging and special
     * operations like creating a script to change the DB schema. Don't use it
     * in your normal code. Use Redis Sets in order to group together a subset
     * of objects.
     * <p>
     * Glob style patterns examples:
     * <ul>
     * <li>h?llo will match hello hallo hhllo
     * <li>h*llo will match hllo heeeello
     * <li>h[ae]llo will match hello and hallo, but not hillo
     * </ul>
     * <p>
     * Use \ to escape special chars if you want to match them verbatim.
     * <p>
     * Time complexity: O(n) (with n being the number of keys in the DB, and
     * assuming keys and pattern of limited length)
     * 
     * @param pattern
     * @return Multi bulk reply
     */
    public Set<byte[]> keys(final byte[] pattern) {
	checkIsInMulti();
	client.keys(pattern);
	final HashSet<byte[]> keySet = new HashSet<byte[]>(
		client.getBinaryMultiBulkReply());
	return keySet;
    }

    /**
     * Return a randomly selected key from the currently selected DB.
     * <p>
     * Time complexity: O(1)
     * 
     * @return Singe line reply, specifically the randomly selected key or an
     *         empty string is the database is empty
     */
    public byte[] randomBinaryKey() {
	checkIsInMulti();
	client.randomKey();
	return client.getBinaryBulkReply();
    }

    /**
     * Atomically renames the key oldkey to newkey. If the source and
     * destination name are the same an error is returned. If newkey already
     * exists it is overwritten.
     * <p>
     * Time complexity: O(1)
     * 
     * @param oldkey
     * @param newkey
     * @return Status code repy
     */
    public String rename(final byte[] oldkey, final byte[] newkey) {
	checkIsInMulti();
	client.rename(oldkey, newkey);
	return client.getStatusCodeReply();
    }

    /**
     * Rename oldkey into newkey but fails if the destination key newkey already
     * exists.
     * <p>
     * Time complexity: O(1)
     * 
     * @param oldkey
     * @param newkey
     * @return Integer reply, specifically: 1 if the key was renamed 0 if the
     *         target key already exist
     */
    public Long renamenx(final byte[] oldkey, final byte[] newkey) {
	checkIsInMulti();
	client.renamenx(oldkey, newkey);
	return client.getIntegerReply();
    }

    /**
     * Return the number of keys in the currently selected database.
     * 
     * @return Integer reply
     */
    public Long dbSize() {
	checkIsInMulti();
	client.dbSize();
	return client.getIntegerReply();
    }

    /**
     * Set a timeout on the specified key. After the timeout the key will be
     * automatically deleted by the server. A key with an associated timeout is
     * said to be volatile in Redis terminology.
     * <p>
     * Voltile keys are stored on disk like the other keys, the timeout is
     * persistent too like all the other aspects of the dataset. Saving a
     * dataset containing expires and stopping the server does not stop the flow
     * of time as Redis stores on disk the time when the key will no longer be
     * available as Unix time, and not the remaining seconds.
     * <p>
     * Since Redis 2.1.3 you can update the value of the timeout of a key
     * already having an expire set. It is also possible to undo the expire at
     * all turning the key into a normal key using the {@link #persist(byte[])
     * PERSIST} command.
     * <p>
     * Time complexity: O(1)
     * 
     * @see <ahref="http://code.google.com/p/redis/wiki/ExpireCommand">ExpireCommand</a>
     * 
     * @param key
     * @param seconds
     * @return Integer reply, specifically: 1: the timeout was set. 0: the
     *         timeout was not set since the key already has an associated
     *         timeout (this may happen only in Redis versions < 2.1.3, Redis >=
     *         2.1.3 will happily update the timeout), or the key does not
     *         exist.
     */
    public Long expire(final byte[] key, final int seconds) {
	checkIsInMulti();
	client.expire(key, seconds);
	return client.getIntegerReply();
    }

    /**
     * EXPIREAT works exctly like {@link #expire(byte[], int) EXPIRE} but
     * instead to get the number of seconds representing the Time To Live of the
     * key as a second argument (that is a relative way of specifing the TTL),
     * it takes an absolute one in the form of a UNIX timestamp (Number of
     * seconds elapsed since 1 Gen 1970).
     * <p>
     * EXPIREAT was introduced in order to implement the Append Only File
     * persistence mode so that EXPIRE commands are automatically translated
     * into EXPIREAT commands for the append only file. Of course EXPIREAT can
     * also used by programmers that need a way to simply specify that a given
     * key should expire at a given time in the future.
     * <p>
     * Since Redis 2.1.3 you can update the value of the timeout of a key
     * already having an expire set. It is also possible to undo the expire at
     * all turning the key into a normal key using the {@link #persist(byte[])
     * PERSIST} command.
     * <p>
     * Time complexity: O(1)
     * 
     * @see <ahref="http://code.google.com/p/redis/wiki/ExpireCommand">ExpireCommand</a>
     * 
     * @param key
     * @param unixTime
     * @return Integer reply, specifically: 1: the timeout was set. 0: the
     *         timeout was not set since the key already has an associated
     *         timeout (this may happen only in Redis versions < 2.1.3, Redis >=
     *         2.1.3 will happily update the timeout), or the key does not
     *         exist.
     */
    public Long expireAt(final byte[] key, final long unixTime) {
	checkIsInMulti();
	client.expireAt(key, unixTime);
	return client.getIntegerReply();
    }

    /**
     * The TTL command returns the remaining time to live in seconds of a key
     * that has an {@link #expire(byte[], int) EXPIRE} set. This introspection
     * capability allows a Redis client to check how many seconds a given key
     * will continue to be part of the dataset.
     * 
     * @param key
     * @return Integer reply, returns the remaining time to live in seconds of a
     *         key that has an EXPIRE. If the Key does not exists or does not
     *         have an associated expire, -1 is returned.
     */
    public Long ttl(final byte[] key) {
	checkIsInMulti();
	client.ttl(key);
	return client.getIntegerReply();
    }

    /**
     * Select the DB with having the specified zero-based numeric index. For
     * default every new client connection is automatically selected to DB 0.
     * 
     * @param index
     * @return Status code reply
     */
    public String select(final int index) {
	checkIsInMulti();
	client.select(index);
	return client.getStatusCodeReply();
    }

    /**
     * Move the specified key from the currently selected DB to the specified
     * destination DB. Note that this command returns 1 only if the key was
     * successfully moved, and 0 if the target key was already there or if the
     * source key was not found at all, so it is possible to use MOVE as a
     * locking primitive.
     * 
     * @param key
     * @param dbIndex
     * @return Integer reply, specifically: 1 if the key was moved 0 if the key
     *         was not moved because already present on the target DB or was not
     *         found in the current DB.
     */
    public Long move(final byte[] key, final int dbIndex) {
	checkIsInMulti();
	client.move(key, dbIndex);
	return client.getIntegerReply();
    }

    /**
     * Delete all the keys of all the existing databases, not just the currently
     * selected one. This command never fails.
     * 
     * @return Status code reply
     */
    public String flushAll() {
	checkIsInMulti();
	client.flushAll();
	return client.getStatusCodeReply();
    }

    /**
     * GETSET is an atomic set this value and return the old value command. Set
     * key to the string value and return the old value stored at key. The
     * string can't be longer than 1073741824 bytes (1 GB).
     * <p>
     * Time complexity: O(1)
     * 
     * @param key
     * @param value
     * @return Bulk reply
     */
    public byte[] getSet(final byte[] key, final byte[] value) {
	checkIsInMulti();
	client.getSet(key, value);
	return client.getBinaryBulkReply();
    }

    /**
     * Get the values of all the specified keys. If one or more keys dont exist
     * or is not of type String, a 'nil' value is returned instead of the value
     * of the specified key, but the operation never fails.
     * <p>
     * Time complexity: O(1) for every key
     * 
     * @param keys
     * @return Multi bulk reply
     */
    public List<byte[]> mget(final byte[]... keys) {
	checkIsInMulti();
	client.mget(keys);
	return client.getBinaryMultiBulkReply();
    }

    /**
     * SETNX works exactly like {@link #set(byte[], byte[]) SET} with the only
     * difference that if the key already exists no operation is performed.
     * SETNX actually means "SET if Not eXists".
     * <p>
     * Time complexity: O(1)
     * 
     * @param key
     * @param value
     * @return Integer reply, specifically: 1 if the key was set 0 if the key
     *         was not set
     */
    public Long setnx(final byte[] key, final byte[] value) {
	checkIsInMulti();
	client.setnx(key, value);
	return client.getIntegerReply();
    }

    /**
     * The command is exactly equivalent to the following group of commands:
     * {@link #set(byte[], byte[]) SET} + {@link #expire(byte[], int) EXPIRE}.
     * The operation is atomic.
     * <p>
     * Time complexity: O(1)
     * 
     * @param key
     * @param seconds
     * @param value
     * @return Status code reply
     */
    public String setex(final byte[] key, final int seconds, final byte[] value) {
	checkIsInMulti();
	client.setex(key, seconds, value);
	return client.getStatusCodeReply();
    }

    /**
     * Set the the respective keys to the respective values. MSET will replace
     * old values with new values, while {@link #msetnx(String...) MSETNX} will
     * not perform any operation at all even if just a single key already
     * exists.
     * <p>
     * Because of this semantic MSETNX can be used in order to set different
     * keys representing different fields of an unique logic object in a way
     * that ensures that either all the fields or none at all are set.
     * <p>
     * Both MSET and MSETNX are atomic operations. This means that for instance
     * if the keys A and B are modified, another client talking to Redis can
     * either see the changes to both A and B at once, or no modification at
     * all.
     * 
     * @see #msetnx(String...)
     * 
     * @param keysvalues
     * @return Status code reply Basically +OK as MSET can't fail
     */
    public String mset(final byte[]... keysvalues) {
	checkIsInMulti();
	client.mset(keysvalues);
	return client.getStatusCodeReply();
    }

    /**
     * Set the the respective keys to the respective values.
     * {@link #mset(String...) MSET} will replace old values with new values,
     * while MSETNX will not perform any operation at all even if just a single
     * key already exists.
     * <p>
     * Because of this semantic MSETNX can be used in order to set different
     * keys representing different fields of an unique logic object in a way
     * that ensures that either all the fields or none at all are set.
     * <p>
     * Both MSET and MSETNX are atomic operations. This means that for instance
     * if the keys A and B are modified, another client talking to Redis can
     * either see the changes to both A and B at once, or no modification at
     * all.
     * 
     * @see #mset(String...)
     * 
     * @param keysvalues
     * @return Integer reply, specifically: 1 if the all the keys were set 0 if
     *         no key was set (at least one key already existed)
     */
    public Long msetnx(final byte[]... keysvalues) {
	checkIsInMulti();
	client.msetnx(keysvalues);
	return client.getIntegerReply();
    }

    /**
     * IDECRBY work just like {@link #decr(String) INCR} but instead to
     * decrement by 1 the decrement is integer.
     * <p>
     * INCR commands are limited to 64 bit signed integers.
     * <p>
     * Note: this is actually a string operation, that is, in Redis there are
     * not "integer" types. Simply the string stored at the key is parsed as a
     * base 10 64 bit signed integer, incremented, and then converted back as a
     * string.
     * <p>
     * Time complexity: O(1)
     * 
     * @see #incr(byte[])
     * @see #decr(byte[])
     * @see #incrBy(byte[], long)
     * 
     * @param key
     * @param integer
     * @return Integer reply, this commands will reply with the new value of key
     *         after the increment.
     */
    public Long decrBy(final byte[] key, final long integer) {
	checkIsInMulti();
	client.decrBy(key, integer);
	return client.getIntegerReply();
    }

    /**
     * Decrement the number stored at key by one. If the key does not exist or
     * contains a value of a wrong type, set the key to the value of "0" before
     * to perform the decrement operation.
     * <p>
     * INCR commands are limited to 64 bit signed integers.
     * <p>
     * Note: this is actually a string operation, that is, in Redis there are
     * not "integer" types. Simply the string stored at the key is parsed as a
     * base 10 64 bit signed integer, incremented, and then converted back as a
     * string.
     * <p>
     * Time complexity: O(1)
     * 
     * @see #incr(byte[])
     * @see #incrBy(byte[], long)
     * @see #decrBy(byte[], long)
     * 
     * @param key
     * @return Integer reply, this commands will reply with the new value of key
     *         after the increment.
     */
    public Long decr(final byte[] key) {
	checkIsInMulti();
	client.decr(key);
	return client.getIntegerReply();
    }

    /**
     * INCRBY work just like {@link #incr(byte[]) INCR} but instead to increment
     * by 1 the increment is integer.
     * <p>
     * INCR commands are limited to 64 bit signed integers.
     * <p>
     * Note: this is actually a string operation, that is, in Redis there are
     * not "integer" types. Simply the string stored at the key is parsed as a
     * base 10 64 bit signed integer, incremented, and then converted back as a
     * string.
     * <p>
     * Time complexity: O(1)
     * 
     * @see #incr(byte[])
     * @see #decr(byte[])
     * @see #decrBy(byte[], long)
     * 
     * @param key
     * @param integer
     * @return Integer reply, this commands will reply with the new value of key
     *         after the increment.
     */
    public Long incrBy(final byte[] key, final long integer) {
	checkIsInMulti();
	client.incrBy(key, integer);
	return client.getIntegerReply();
    }

    /**
     * Increment the number stored at key by one. If the key does not exist or
     * contains a value of a wrong type, set the key to the value of "0" before
     * to perform the increment operation.
     * <p>
     * INCR commands are limited to 64 bit signed integers.
     * <p>
     * Note: this is actually a string operation, that is, in Redis there are
     * not "integer" types. Simply the string stored at the key is parsed as a
     * base 10 64 bit signed integer, incremented, and then converted back as a
     * string.
     * <p>
     * Time complexity: O(1)
     * 
     * @see #incrBy(byte[], long)
     * @see #decr(byte[])
     * @see #decrBy(byte[], long)
     * 
     * @param key
     * @return Integer reply, this commands will reply with the new value of key
     *         after the increment.
     */
    public Long incr(final byte[] key) {
	checkIsInMulti();
	client.incr(key);
	return client.getIntegerReply();
    }

    /**
     * If the key already exists and is a string, this command appends the
     * provided value at the end of the string. If the key does not exist it is
     * created and set as an empty string, so APPEND will be very similar to SET
     * in this special case.
     * <p>
     * Time complexity: O(1). The amortized time complexity is O(1) assuming the
     * appended value is small and the already present value is of any size,
     * since the dynamic string library used by Redis will double the free space
     * available on every reallocation.
     * 
     * @param key
     * @param value
     * @return Integer reply, specifically the total length of the string after
     *         the append operation.
     */
    public Long append(final byte[] key, final byte[] value) {
	checkIsInMulti();
	client.append(key, value);
	return client.getIntegerReply();
    }

    /**
     * Return a subset of the string from offset start to offset end (both
     * offsets are inclusive). Negative offsets can be used in order to provide
     * an offset starting from the end of the string. So -1 means the last char,
     * -2 the penultimate and so forth.
     * <p>
     * The function handles out of range requests without raising an error, but
     * just limiting the resulting range to the actual length of the string.
     * <p>
     * Time complexity: O(start+n) (with start being the start index and n the
     * total length of the requested range). Note that the lookup part of this
     * command is O(1) so for small strings this is actually an O(1) command.
     * 
     * @param key
     * @param start
     * @param end
     * @return Bulk reply
     */
    public byte[] substr(final byte[] key, final int start, final int end) {
	checkIsInMulti();
	client.substr(key, start, end);
	return client.getBinaryBulkReply();
    }

    /**
     * 
     * Set the specified hash field to the specified value.
     * <p>
     * If key does not exist, a new key holding a hash is created.
     * <p>
     * <b>Time complexity:</b> O(1)
     * 
     * @param key
     * @param field
     * @param value
     * @return If the field already exists, and the HSET just produced an update
     *         of the value, 0 is returned, otherwise if a new field is created
     *         1 is returned.
     */
    public Long hset(final byte[] key, final byte[] field, final byte[] value) {
	checkIsInMulti();
	client.hset(key, field, value);
	return client.getIntegerReply();
    }

    /**
     * If key holds a hash, retrieve the value associated to the specified
     * field.
     * <p>
     * If the field is not found or the key does not exist, a special 'nil'
     * value is returned.
     * <p>
     * <b>Time complexity:</b> O(1)
     * 
     * @param key
     * @param field
     * @return Bulk reply
     */
    public byte[] hget(final byte[] key, final byte[] field) {
	checkIsInMulti();
	client.hget(key, field);
	return client.getBinaryBulkReply();
    }

    /**
     * 
     * Set the specified hash field to the specified value if the field not
     * exists. <b>Time complexity:</b> O(1)
     * 
     * @param key
     * @param field
     * @param value
     * @return If the field already exists, 0 is returned, otherwise if a new
     *         field is created 1 is returned.
     */
    public Long hsetnx(final byte[] key, final byte[] field, final byte[] value) {
	checkIsInMulti();
	client.hsetnx(key, field, value);
	return client.getIntegerReply();
    }

    /**
     * Set the respective fields to the respective values. HMSET replaces old
     * values with new values.
     * <p>
     * If key does not exist, a new key holding a hash is created.
     * <p>
     * <b>Time complexity:</b> O(N) (with N being the number of fields)
     * 
     * @param key
     * @param hash
     * @return Always OK because HMSET can't fail
     */
    public String hmset(final byte[] key, final Map<byte[], byte[]> hash) {
	checkIsInMulti();
	client.hmset(key, hash);
	return client.getStatusCodeReply();
    }

    /**
     * Retrieve the values associated to the specified fields.
     * <p>
     * If some of the specified fields do not exist, nil values are returned.
     * Non existing keys are considered like empty hashes.
     * <p>
     * <b>Time complexity:</b> O(N) (with N being the number of fields)
     * 
     * @param key
     * @param fields
     * @return Multi Bulk Reply specifically a list of all the values associated
     *         with the specified fields, in the same order of the request.
     */
    public List<byte[]> hmget(final byte[] key, final byte[]... fields) {
	checkIsInMulti();
	client.hmget(key, fields);
	return client.getBinaryMultiBulkReply();
    }

    /**
     * Increment the number stored at field in the hash at key by value. If key
     * does not exist, a new key holding a hash is created. If field does not
     * exist or holds a string, the value is set to 0 before applying the
     * operation. Since the value argument is signed you can use this command to
     * perform both increments and decrements.
     * <p>
     * The range of values supported by HINCRBY is limited to 64 bit signed
     * integers.
     * <p>
     * <b>Time complexity:</b> O(1)
     * 
     * @param key
     * @param field
     * @param value
     * @return Integer reply The new value at field after the increment
     *         operation.
     */
    public Long hincrBy(final byte[] key, final byte[] field, final long value) {
	checkIsInMulti();
	client.hincrBy(key, field, value);
	return client.getIntegerReply();
    }

    /**
     * Test for existence of a specified field in a hash.
     * 
     * <b>Time complexity:</b> O(1)
     * 
     * @param key
     * @param field
     * @return Return 1 if the hash stored at key contains the specified field.
     *         Return 0 if the key is not found or the field is not present.
     */
    public Boolean hexists(final byte[] key, final byte[] field) {
	checkIsInMulti();
	client.hexists(key, field);
	return client.getIntegerReply() == 1;
    }

    /**
     * Remove the specified field from an hash stored at key.
     * <p>
     * <b>Time complexity:</b> O(1)
     * 
     * @param key
     * @param fields
     * @return If the field was present in the hash it is deleted and 1 is
     *         returned, otherwise 0 is returned and no operation is performed.
     */
    public Long hdel(final byte[] key, final byte[]... fields) {
	checkIsInMulti();
	client.hdel(key, fields);
	return client.getIntegerReply();
    }

    /**
     * Return the number of items in a hash.
     * <p>
     * <b>Time complexity:</b> O(1)
     * 
     * @param key
     * @return The number of entries (fields) contained in the hash stored at
     *         key. If the specified key does not exist, 0 is returned assuming
     *         an empty hash.
     */
    public Long hlen(final byte[] key) {
	checkIsInMulti();
	client.hlen(key);
	return client.getIntegerReply();
    }

    /**
     * Return all the fields in a hash.
     * <p>
     * <b>Time complexity:</b> O(N), where N is the total number of entries
     * 
     * @param key
     * @return All the fields names contained into a hash.
     */
    public Set<byte[]> hkeys(final byte[] key) {
	checkIsInMulti();
	client.hkeys(key);
	final List<byte[]> lresult = client.getBinaryMultiBulkReply();
	return new HashSet<byte[]>(lresult);
    }

    /**
     * Return all the values in a hash.
     * <p>
     * <b>Time complexity:</b> O(N), where N is the total number of entries
     * 
     * @param key
     * @return All the fields values contained into a hash.
     */
    public List<byte[]> hvals(final byte[] key) {
	checkIsInMulti();
	client.hvals(key);
	final List<byte[]> lresult = client.getBinaryMultiBulkReply();
	return lresult;
    }

    /**
     * Return all the fields and associated values in a hash.
     * <p>
     * <b>Time complexity:</b> O(N), where N is the total number of entries
     * 
     * @param key
     * @return All the fields and values contained into a hash.
     */
    public Map<byte[], byte[]> hgetAll(final byte[] key) {
	checkIsInMulti();
	client.hgetAll(key);
	final List<byte[]> flatHash = client.getBinaryMultiBulkReply();
	final Map<byte[], byte[]> hash = new JedisByteHashMap();
	final Iterator<byte[]> iterator = flatHash.iterator();
	while (iterator.hasNext()) {
	    hash.put(iterator.next(), iterator.next());
	}

	return hash;
    }

    /**
     * Add the string value to the head (LPUSH) or tail (RPUSH) of the list
     * stored at key. If the key does not exist an empty list is created just
     * before the append operation. If the key exists but is not a List an error
     * is returned.
     * <p>
     * Time complexity: O(1)
     * 
     * @see BinaryJedis#rpush(byte[], byte[]...)
     * 
     * @param key
     * @param strings
     * @return Integer reply, specifically, the number of elements inside the
     *         list after the push operation.
     */
    public Long rpush(final byte[] key, final byte[]... strings) {
	checkIsInMulti();
	client.rpush(key, strings);
	return client.getIntegerReply();
    }

    /**
     * Add the string value to the head (LPUSH) or tail (RPUSH) of the list
     * stored at key. If the key does not exist an empty list is created just
     * before the append operation. If the key exists but is not a List an error
     * is returned.
     * <p>
     * Time complexity: O(1)
     * 
     * @see BinaryJedis#rpush(byte[], byte[]...)
     * 
     * @param key
     * @param strings
     * @return Integer reply, specifically, the number of elements inside the
     *         list after the push operation.
     */
    public Long lpush(final byte[] key, final byte[]... strings) {
	checkIsInMulti();
	client.lpush(key, strings);
	return client.getIntegerReply();
    }

    /**
     * Return the length of the list stored at the specified key. If the key
     * does not exist zero is returned (the same behaviour as for empty lists).
     * If the value stored at key is not a list an error is returned.
     * <p>
     * Time complexity: O(1)
     * 
     * @param key
     * @return The length of the list.
     */
    public Long llen(final byte[] key) {
	checkIsInMulti();
	client.llen(key);
	return client.getIntegerReply();
    }

    /**
     * Return the specified elements of the list stored at the specified key.
     * Start and end are zero-based indexes. 0 is the first element of the list
     * (the list head), 1 the next element and so on.
     * <p>
     * For example LRANGE foobar 0 2 will return the first three elements of the
     * list.
     * <p>
     * start and end can also be negative numbers indicating offsets from the
     * end of the list. For example -1 is the last element of the list, -2 the
     * penultimate element and so on.
     * <p>
     * <b>Consistency with range functions in various programming languages</b>
     * <p>
     * Note that if you have a list of numbers from 0 to 100, LRANGE 0 10 will
     * return 11 elements, that is, rightmost item is included. This may or may
     * not be consistent with behavior of range-related functions in your
     * programming language of choice (think Ruby's Range.new, Array#slice or
     * Python's range() function).
     * <p>
     * LRANGE behavior is consistent with one of Tcl.
     * <p>
     * <b>Out-of-range indexes</b>
     * <p>
     * Indexes out of range will not produce an error: if start is over the end
     * of the list, or start > end, an empty list is returned. If end is over
     * the end of the list Redis will threat it just like the last element of
     * the list.
     * <p>
     * Time complexity: O(start+n) (with n being the length of the range and
     * start being the start offset)
     * 
     * @param key
     * @param start
     * @param end
     * @return Multi bulk reply, specifically a list of elements in the
     *         specified range.
     */
    public List<byte[]> lrange(final byte[] key, final long start,
	    final long end) {
	checkIsInMulti();
	client.lrange(key, start, end);
	return client.getBinaryMultiBulkReply();
    }

    /**
     * Trim an existing list so that it will contain only the specified range of
     * elements specified. Start and end are zero-based indexes. 0 is the first
     * element of the list (the list head), 1 the next element and so on.
     * <p>
     * For example LTRIM foobar 0 2 will modify the list stored at foobar key so
     * that only the first three elements of the list will remain.
     * <p>
     * start and end can also be negative numbers indicating offsets from the
     * end of the list. For example -1 is the last element of the list, -2 the
     * penultimate element and so on.
     * <p>
     * Indexes out of range will not produce an error: if start is over the end
     * of the list, or start > end, an empty list is left as value. If end over
     * the end of the list Redis will threat it just like the last element of
     * the list.
     * <p>
     * Hint: the obvious use of LTRIM is together with LPUSH/RPUSH. For example:
     * <p>
     * {@code lpush("mylist", "someelement"); ltrim("mylist", 0, 99); * }
     * <p>
     * The above two commands will push elements in the list taking care that
     * the list will not grow without limits. This is very useful when using
     * Redis to store logs for example. It is important to note that when used
     * in this way LTRIM is an O(1) operation because in the average case just
     * one element is removed from the tail of the list.
     * <p>
     * Time complexity: O(n) (with n being len of list - len of range)
     * 
     * @param key
     * @param start
     * @param end
     * @return Status code reply
     */
    public String ltrim(final byte[] key, final long start, final long end) {
	checkIsInMulti();
	client.ltrim(key, start, end);
	return client.getStatusCodeReply();
    }

    /**
     * Return the specified element of the list stored at the specified key. 0
     * is the first element, 1 the second and so on. Negative indexes are
     * supported, for example -1 is the last element, -2 the penultimate and so
     * on.
     * <p>
     * If the value stored at key is not of list type an error is returned. If
     * the index is out of range a 'nil' reply is returned.
     * <p>
     * Note that even if the average time complexity is O(n) asking for the
     * first or the last element of the list is O(1).
     * <p>
     * Time complexity: O(n) (with n being the length of the list)
     * 
     * @param key
     * @param index
     * @return Bulk reply, specifically the requested element
     */
    public byte[] lindex(final byte[] key, final long index) {
	checkIsInMulti();
	client.lindex(key, index);
	return client.getBinaryBulkReply();
    }

    /**
     * Set a new value as the element at index position of the List at key.
     * <p>
     * Out of range indexes will generate an error.
     * <p>
     * Similarly to other list commands accepting indexes, the index can be
     * negative to access elements starting from the end of the list. So -1 is
     * the last element, -2 is the penultimate, and so forth.
     * <p>
     * <b>Time complexity:</b>
     * <p>
     * O(N) (with N being the length of the list), setting the first or last
     * elements of the list is O(1).
     * 
     * @see #lindex(byte[], int)
     * 
     * @param key
     * @param index
     * @param value
     * @return Status code reply
     */
    public String lset(final byte[] key, final long index, final byte[] value) {
	checkIsInMulti();
	client.lset(key, index, value);
	return client.getStatusCodeReply();
    }

    /**
     * Remove the first count occurrences of the value element from the list. If
     * count is zero all the elements are removed. If count is negative elements
     * are removed from tail to head, instead to go from head to tail that is
     * the normal behaviour. So for example LREM with count -2 and hello as
     * value to remove against the list (a,b,c,hello,x,hello,hello) will have
     * the list (a,b,c,hello,x). The number of removed elements is returned as
     * an integer, see below for more information about the returned value. Note
     * that non existing keys are considered like empty lists by LREM, so LREM
     * against non existing keys will always return 0.
     * <p>
     * Time complexity: O(N) (with N being the length of the list)
     * 
     * @param key
     * @param count
     * @param value
     * @return Integer Reply, specifically: The number of removed elements if
     *         the operation succeeded
     */
    public Long lrem(final byte[] key, final long count, final byte[] value) {
	checkIsInMulti();
	client.lrem(key, count, value);
	return client.getIntegerReply();
    }

    /**
     * Atomically return and remove the first (LPOP) or last (RPOP) element of
     * the list. For example if the list contains the elements "a","b","c" LPOP
     * will return "a" and the list will become "b","c".
     * <p>
     * If the key does not exist or the list is already empty the special value
     * 'nil' is returned.
     * 
     * @see #rpop(byte[])
     * 
     * @param key
     * @return Bulk reply
     */
    public byte[] lpop(final byte[] key) {
	checkIsInMulti();
	client.lpop(key);
	return client.getBinaryBulkReply();
    }

    /**
     * Atomically return and remove the first (LPOP) or last (RPOP) element of
     * the list. For example if the list contains the elements "a","b","c" LPOP
     * will return "a" and the list will become "b","c".
     * <p>
     * If the key does not exist or the list is already empty the special value
     * 'nil' is returned.
     * 
     * @see #lpop(byte[])
     * 
     * @param key
     * @return Bulk reply
     */
    public byte[] rpop(final byte[] key) {
	checkIsInMulti();
	client.rpop(key);
	return client.getBinaryBulkReply();
    }

    /**
     * Atomically return and remove the last (tail) element of the srckey list,
     * and push the element as the first (head) element of the dstkey list. For
     * example if the source list contains the elements "a","b","c" and the
     * destination list contains the elements "foo","bar" after an RPOPLPUSH
     * command the content of the two lists will be "a","b" and "c","foo","bar".
     * <p>
     * If the key does not exist or the list is already empty the special value
     * 'nil' is returned. If the srckey and dstkey are the same the operation is
     * equivalent to removing the last element from the list and pusing it as
     * first element of the list, so it's a "list rotation" command.
     * <p>
     * Time complexity: O(1)
     * 
     * @param srckey
     * @param dstkey
     * @return Bulk reply
     */
    public byte[] rpoplpush(final byte[] srckey, final byte[] dstkey) {
	checkIsInMulti();
	client.rpoplpush(srckey, dstkey);
	return client.getBinaryBulkReply();
    }

    /**
     * Add the specified member to the set value stored at key. If member is
     * already a member of the set no operation is performed. If key does not
     * exist a new set with the specified member as sole member is created. If
     * the key exists but does not hold a set value an error is returned.
     * <p>
     * Time complexity O(1)
     * 
     * @param key
     * @param members
     * @return Integer reply, specifically: 1 if the new element was added 0 if
     *         the element was already a member of the set
     */
    public Long sadd(final byte[] key, final byte[]... members) {
	checkIsInMulti();
	client.sadd(key, members);
	return client.getIntegerReply();
    }

    /**
     * Return all the members (elements) of the set value stored at key. This is
     * just syntax glue for {@link #sinter(String...) SINTER}.
     * <p>
     * Time complexity O(N)
     * 
     * @param key
     * @return Multi bulk reply
     */
    public Set<byte[]> smembers(final byte[] key) {
	checkIsInMulti();
	client.smembers(key);
	final List<byte[]> members = client.getBinaryMultiBulkReply();
	return new HashSet<byte[]>(members);
    }

    /**
     * Remove the specified member from the set value stored at key. If member
     * was not a member of the set no operation is performed. If key does not
     * hold a set value an error is returned.
     * <p>
     * Time complexity O(1)
     * 
     * @param key
     * @param member
     * @return Integer reply, specifically: 1 if the new element was removed 0
     *         if the new element was not a member of the set
     */
    public Long srem(final byte[] key, final byte[]... member) {
	checkIsInMulti();
	client.srem(key, member);
	return client.getIntegerReply();
    }

    /**
     * Remove a random element from a Set returning it as return value. If the
     * Set is empty or the key does not exist, a nil object is returned.
     * <p>
     * The {@link #srandmember(byte[])} command does a similar work but the
     * returned element is not removed from the Set.
     * <p>
     * Time complexity O(1)
     * 
     * @param key
     * @return Bulk reply
     */
    public byte[] spop(final byte[] key) {
	checkIsInMulti();
	client.spop(key);
	return client.getBinaryBulkReply();
    }

    /**
     * Move the specified member from the set at srckey to the set at dstkey.
     * This operation is atomic, in every given moment the element will appear
     * to be in the source or destination set for accessing clients.
     * <p>
     * If the source set does not exist or does not contain the specified
     * element no operation is performed and zero is returned, otherwise the
     * element is removed from the source set and added to the destination set.
     * On success one is returned, even if the element was already present in
     * the destination set.
     * <p>
     * An error is raised if the source or destination keys contain a non Set
     * value.
     * <p>
     * Time complexity O(1)
     * 
     * @param srckey
     * @param dstkey
     * @param member
     * @return Integer reply, specifically: 1 if the element was moved 0 if the
     *         element was not found on the first set and no operation was
     *         performed
     */
    public Long smove(final byte[] srckey, final byte[] dstkey,
	    final byte[] member) {
	checkIsInMulti();
	client.smove(srckey, dstkey, member);
	return client.getIntegerReply();
    }

    /**
     * Return the set cardinality (number of elements). If the key does not
     * exist 0 is returned, like for empty sets.
     * 
     * @param key
     * @return Integer reply, specifically: the cardinality (number of elements)
     *         of the set as an integer.
     */
    public Long scard(final byte[] key) {
	checkIsInMulti();
	client.scard(key);
	return client.getIntegerReply();
    }

    /**
     * Return 1 if member is a member of the set stored at key, otherwise 0 is
     * returned.
     * <p>
     * Time complexity O(1)
     * 
     * @param key
     * @param member
     * @return Integer reply, specifically: 1 if the element is a member of the
     *         set 0 if the element is not a member of the set OR if the key
     *         does not exist
     */
    public Boolean sismember(final byte[] key, final byte[] member) {
	checkIsInMulti();
	client.sismember(key, member);
	return client.getIntegerReply() == 1;
    }

    /**
     * Return the members of a set resulting from the intersection of all the
     * sets hold at the specified keys. Like in
     * {@link #lrange(byte[], int, int) LRANGE} the result is sent to the client
     * as a multi-bulk reply (see the protocol specification for more
     * information). If just a single key is specified, then this command
     * produces the same result as {@link #smembers(byte[]) SMEMBERS}. Actually
     * SMEMBERS is just syntax sugar for SINTER.
     * <p>
     * Non existing keys are considered like empty sets, so if one of the keys
     * is missing an empty set is returned (since the intersection with an empty
     * set always is an empty set).
     * <p>
     * Time complexity O(N*M) worst case where N is the cardinality of the
     * smallest set and M the number of sets
     * 
     * @param keys
     * @return Multi bulk reply, specifically the list of common elements.
     */
    public Set<byte[]> sinter(final byte[]... keys) {
	checkIsInMulti();
	client.sinter(keys);
	final List<byte[]> members = client.getBinaryMultiBulkReply();
	return new HashSet<byte[]>(members);
    }

    /**
     * This commnad works exactly like {@link #sinter(String...) SINTER} but
     * instead of being returned the resulting set is sotred as dstkey.
     * <p>
     * Time complexity O(N*M) worst case where N is the cardinality of the
     * smallest set and M the number of sets
     * 
     * @param dstkey
     * @param keys
     * @return Status code reply
     */
    public Long sinterstore(final byte[] dstkey, final byte[]... keys) {
	checkIsInMulti();
	client.sinterstore(dstkey, keys);
	return client.getIntegerReply();
    }

    /**
     * Return the members of a set resulting from the union of all the sets hold
     * at the specified keys. Like in {@link #lrange(byte[], int, int) LRANGE}
     * the result is sent to the client as a multi-bulk reply (see the protocol
     * specification for more information). If just a single key is specified,
     * then this command produces the same result as {@link #smembers(byte[])
     * SMEMBERS}.
     * <p>
     * Non existing keys are considered like empty sets.
     * <p>
     * Time complexity O(N) where N is the total number of elements in all the
     * provided sets
     * 
     * @param keys
     * @return Multi bulk reply, specifically the list of common elements.
     */
    public Set<byte[]> sunion(final byte[]... keys) {
	checkIsInMulti();
	client.sunion(keys);
	final List<byte[]> members = client.getBinaryMultiBulkReply();
	return new HashSet<byte[]>(members);
    }

    /**
     * This command works exactly like {@link #sunion(String...) SUNION} but
     * instead of being returned the resulting set is stored as dstkey. Any
     * existing value in dstkey will be over-written.
     * <p>
     * Time complexity O(N) where N is the total number of elements in all the
     * provided sets
     * 
     * @param dstkey
     * @param keys
     * @return Status code reply
     */
    public Long sunionstore(final byte[] dstkey, final byte[]... keys) {
	checkIsInMulti();
	client.sunionstore(dstkey, keys);
	return client.getIntegerReply();
    }

    /**
     * Return the difference between the Set stored at key1 and all the Sets
     * key2, ..., keyN
     * <p>
     * <b>Example:</b>
     * 
     * <pre>
     * key1 = [x, a, b, c]
     * key2 = [c]
     * key3 = [a, d]
     * SDIFF key1,key2,key3 => [x, b]
     * </pre>
     * 
     * Non existing keys are considered like empty sets.
     * <p>
     * <b>Time complexity:</b>
     * <p>
     * O(N) with N being the total number of elements of all the sets
     * 
     * @param keys
     * @return Return the members of a set resulting from the difference between
     *         the first set provided and all the successive sets.
     */
    public Set<byte[]> sdiff(final byte[]... keys) {
	checkIsInMulti();
	client.sdiff(keys);
	final List<byte[]> members = client.getBinaryMultiBulkReply();
	return new HashSet<byte[]>(members);
    }

    /**
     * This command works exactly like {@link #sdiff(String...) SDIFF} but
     * instead of being returned the resulting set is stored in dstkey.
     * 
     * @param dstkey
     * @param keys
     * @return Status code reply
     */
    public Long sdiffstore(final byte[] dstkey, final byte[]... keys) {
	checkIsInMulti();
	client.sdiffstore(dstkey, keys);
	return client.getIntegerReply();
    }

    /**
     * Return a random element from a Set, without removing the element. If the
     * Set is empty or the key does not exist, a nil object is returned.
     * <p>
     * The SPOP command does a similar work but the returned element is popped
     * (removed) from the Set.
     * <p>
     * Time complexity O(1)
     * 
     * @param key
     * @return Bulk reply
     */
    public byte[] srandmember(final byte[] key) {
	checkIsInMulti();
	client.srandmember(key);
	return client.getBinaryBulkReply();
    }

    public List<byte[]> srandmember(final byte[] key, final int count) {
	checkIsInMulti();
	client.srandmember(key, count);
	return client.getBinaryMultiBulkReply();
    }

    /**
     * Add the specified member having the specifeid score to the sorted set
     * stored at key. If member is already a member of the sorted set the score
     * is updated, and the element reinserted in the right position to ensure
     * sorting. If key does not exist a new sorted set with the specified member
     * as sole member is crated. If the key exists but does not hold a sorted
     * set value an error is returned.
     * <p>
     * The score value can be the string representation of a double precision
     * floating point number.
     * <p>
     * Time complexity O(log(N)) with N being the number of elements in the
     * sorted set
     * 
     * @param key
     * @param score
     * @param member
     * @return Integer reply, specifically: 1 if the new element was added 0 if
     *         the element was already a member of the sorted set and the score
     *         was updated
     */
    public Long zadd(final byte[] key, final double score, final byte[] member) {
	checkIsInMulti();
	client.zadd(key, score, member);
	return client.getIntegerReply();
    }

    public Long zadd(final byte[] key, final Map<byte[], Double> scoreMembers) {
	checkIsInMulti();
	client.zaddBinary(key, scoreMembers);
	return client.getIntegerReply();
    }

    public Set<byte[]> zrange(final byte[] key, final long start, final long end) {
	checkIsInMulti();
	client.zrange(key, start, end);
	final List<byte[]> members = client.getBinaryMultiBulkReply();
	return new LinkedHashSet<byte[]>(members);
    }

    /**
     * Remove the specified member from the sorted set value stored at key. If
     * member was not a member of the set no operation is performed. If key does
     * not not hold a set value an error is returned.
     * <p>
     * Time complexity O(log(N)) with N being the number of elements in the
     * sorted set
     * 
     * 
     * 
     * @param key
     * @param members
     * @return Integer reply, specifically: 1 if the new element was removed 0
     *         if the new element was not a member of the set
     */
    public Long zrem(final byte[] key, final byte[]... members) {
	checkIsInMulti();
	client.zrem(key, members);
	return client.getIntegerReply();
    }

    /**
     * If member already exists in the sorted set adds the increment to its
     * score and updates the position of the element in the sorted set
     * accordingly. If member does not already exist in the sorted set it is
     * added with increment as score (that is, like if the previous score was
     * virtually zero). If key does not exist a new sorted set with the
     * specified member as sole member is crated. If the key exists but does not
     * hold a sorted set value an error is returned.
     * <p>
     * The score value can be the string representation of a double precision
     * floating point number. It's possible to provide a negative value to
     * perform a decrement.
     * <p>
     * For an introduction to sorted sets check the Introduction to Redis data
     * types page.
     * <p>
     * Time complexity O(log(N)) with N being the number of elements in the
     * sorted set
     * 
     * @param key
     * @param score
     * @param member
     * @return The new score
     */
    public Double zincrby(final byte[] key, final double score,
	    final byte[] member) {
	checkIsInMulti();
	client.zincrby(key, score, member);
	String newscore = client.getBulkReply();
	return Double.valueOf(newscore);
    }

    /**
     * Return the rank (or index) or member in the sorted set at key, with
     * scores being ordered from low to high.
     * <p>
     * When the given member does not exist in the sorted set, the special value
     * 'nil' is returned. The returned rank (or index) of the member is 0-based
     * for both commands.
     * <p>
     * <b>Time complexity:</b>
     * <p>
     * O(log(N))
     * 
     * @see #zrevrank(byte[], byte[])
     * 
     * @param key
     * @param member
     * @return Integer reply or a nil bulk reply, specifically: the rank of the
     *         element as an integer reply if the element exists. A nil bulk
     *         reply if there is no such element.
     */
    public Long zrank(final byte[] key, final byte[] member) {
	checkIsInMulti();
	client.zrank(key, member);
	return client.getIntegerReply();
    }

    /**
     * Return the rank (or index) or member in the sorted set at key, with
     * scores being ordered from high to low.
     * <p>
     * When the given member does not exist in the sorted set, the special value
     * 'nil' is returned. The returned rank (or index) of the member is 0-based
     * for both commands.
     * <p>
     * <b>Time complexity:</b>
     * <p>
     * O(log(N))
     * 
     * @see #zrank(byte[], byte[])
     * 
     * @param key
     * @param member
     * @return Integer reply or a nil bulk reply, specifically: the rank of the
     *         element as an integer reply if the element exists. A nil bulk
     *         reply if there is no such element.
     */
    public Long zrevrank(final byte[] key, final byte[] member) {
	checkIsInMulti();
	client.zrevrank(key, member);
	return client.getIntegerReply();
    }

    public Set<byte[]> zrevrange(final byte[] key, final long start,
	    final long end) {
	checkIsInMulti();
	client.zrevrange(key, start, end);
	final List<byte[]> members = client.getBinaryMultiBulkReply();
	return new LinkedHashSet<byte[]>(members);
    }

    public Set<Tuple> zrangeWithScores(final byte[] key, final long start,
	    final long end) {
	checkIsInMulti();
	client.zrangeWithScores(key, start, end);
	Set<Tuple> set = getBinaryTupledSet();
	return set;
    }

    public Set<Tuple> zrevrangeWithScores(final byte[] key, final long start,
	    final long end) {
	checkIsInMulti();
	client.zrevrangeWithScores(key, start, end);
	Set<Tuple> set = getBinaryTupledSet();
	return set;
    }

    /**
     * Return the sorted set cardinality (number of elements). If the key does
     * not exist 0 is returned, like for empty sorted sets.
     * <p>
     * Time complexity O(1)
     * 
     * @param key
     * @return the cardinality (number of elements) of the set as an integer.
     */
    public Long zcard(final byte[] key) {
	checkIsInMulti();
	client.zcard(key);
	return client.getIntegerReply();
    }

    /**
     * Return the score of the specified element of the sorted set at key. If
     * the specified element does not exist in the sorted set, or the key does
     * not exist at all, a special 'nil' value is returned.
     * <p>
     * <b>Time complexity:</b> O(1)
     * 
     * @param key
     * @param member
     * @return the score
     */
    public Double zscore(final byte[] key, final byte[] member) {
	checkIsInMulti();
	client.zscore(key, member);
	final String score = client.getBulkReply();
	return (score != null ? new Double(score) : null);
    }

    public Transaction multi() {
	client.multi();
	return new Transaction(client);
    }

    @Deprecated
    /**
     * This method is deprecated due to its error prone
     * and will be removed on next major release
     * You can use multi() instead
     * @see https://github.com/xetorthio/jedis/pull/498
     */
    public List<Object> multi(final TransactionBlock jedisTransaction) {
	List<Object> results = null;
	jedisTransaction.setClient(client);
    client.multi();
    jedisTransaction.execute();
    results = jedisTransaction.exec();
	return results;
    }

    protected void checkIsInMulti() {
	if (client.isInMulti()) {
	    throw new JedisDataException(
		    "Cannot use Jedis when in Multi. Please use JedisTransaction instead.");
	}
    }

    public void connect() {
	client.connect();
    }

    public void disconnect() {
	client.disconnect();
    }

    public void resetState() {
	client.resetState();
	client.getAll();
    }

    public String watch(final byte[]... keys) {
	client.watch(keys);
	return client.getStatusCodeReply();
    }

    public String unwatch() {
	client.unwatch();
	return client.getStatusCodeReply();
    }

    @Override
	public void close() {
	client.close();
    }

    /**
     * Sort a Set or a List.
     * <p>
     * Sort the elements contained in the List, Set, or Sorted Set value at key.
     * By default sorting is numeric with elements being compared as double
     * precision floating point numbers. This is the simplest form of SORT.
     * 
     * @see #sort(byte[], byte[])
     * @see #sort(byte[], SortingParams)
     * @see #sort(byte[], SortingParams, byte[])
     * 
     * 
     * @param key
     * @return Assuming the Set/List at key contains a list of numbers, the
     *         return value will be the list of numbers ordered from the
     *         smallest to the biggest number.
     */
    public List<byte[]> sort(final byte[] key) {
	checkIsInMulti();
	client.sort(key);
	return client.getBinaryMultiBulkReply();
    }

    /**
     * Sort a Set or a List accordingly to the specified parameters.
     * <p>
     * <b>examples:</b>
     * <p>
     * Given are the following sets and key/values:
     * 
     * <pre>
     * x = [1, 2, 3]
     * y = [a, b, c]
     * 
     * k1 = z
     * k2 = y
     * k3 = x
     * 
     * w1 = 9
     * w2 = 8
     * w3 = 7
     * </pre>
     * 
     * Sort Order:
     * 
     * <pre>
     * sort(x) or sort(x, sp.asc())
     * -> [1, 2, 3]
     * 
     * sort(x, sp.desc())
     * -> [3, 2, 1]
     * 
     * sort(y)
     * -> [c, a, b]
     * 
     * sort(y, sp.alpha())
     * -> [a, b, c]
     * 
     * sort(y, sp.alpha().desc())
     * -> [c, a, b]
     * </pre>
     * 
     * Limit (e.g. for Pagination):
     * 
     * <pre>
     * sort(x, sp.limit(0, 2))
     * -> [1, 2]
     * 
     * sort(y, sp.alpha().desc().limit(1, 2))
     * -> [b, a]
     * </pre>
     * 
     * Sorting by external keys:
     * 
     * <pre>
     * sort(x, sb.by(w*))
     * -> [3, 2, 1]
     * 
     * sort(x, sb.by(w*).desc())
     * -> [1, 2, 3]
     * </pre>
     * 
     * Getting external keys:
     * 
     * <pre>
     * sort(x, sp.by(w*).get(k*))
     * -> [x, y, z]
     * 
     * sort(x, sp.by(w*).get(#).get(k*))
     * -> [3, x, 2, y, 1, z]
     * </pre>
     * 
     * @see #sort(byte[])
     * @see #sort(byte[], SortingParams, byte[])
     * 
     * @param key
     * @param sortingParameters
     * @return a list of sorted elements.
     */
    public List<byte[]> sort(final byte[] key,
	    final SortingParams sortingParameters) {
	checkIsInMulti();
	client.sort(key, sortingParameters);
	return client.getBinaryMultiBulkReply();
    }

    /**
     * BLPOP (and BRPOP) is a blocking list pop primitive. You can see this
     * commands as blocking versions of LPOP and RPOP able to block if the
     * specified keys don't exist or contain empty lists.
     * <p>
     * The following is a description of the exact semantic. We describe BLPOP
     * but the two commands are identical, the only difference is that BLPOP
     * pops the element from the left (head) of the list, and BRPOP pops from
     * the right (tail).
     * <p>
     * <b>Non blocking behavior</b>
     * <p>
     * When BLPOP is called, if at least one of the specified keys contain a non
     * empty list, an element is popped from the head of the list and returned
     * to the caller together with the name of the key (BLPOP returns a two
     * elements array, the first element is the key, the second the popped
     * value).
     * <p>
     * Keys are scanned from left to right, so for instance if you issue BLPOP
     * list1 list2 list3 0 against a dataset where list1 does not exist but
     * list2 and list3 contain non empty lists, BLPOP guarantees to return an
     * element from the list stored at list2 (since it is the first non empty
     * list starting from the left).
     * <p>
     * <b>Blocking behavior</b>
     * <p>
     * If none of the specified keys exist or contain non empty lists, BLPOP
     * blocks until some other client performs a LPUSH or an RPUSH operation
     * against one of the lists.
     * <p>
     * Once new data is present on one of the lists, the client finally returns
     * with the name of the key unblocking it and the popped value.
     * <p>
     * When blocking, if a non-zero timeout is specified, the client will
     * unblock returning a nil special value if the specified amount of seconds
     * passed without a push operation against at least one of the specified
     * keys.
     * <p>
     * The timeout argument is interpreted as an integer value. A timeout of
     * zero means instead to block forever.
     * <p>
     * <b>Multiple clients blocking for the same keys</b>
     * <p>
     * Multiple clients can block for the same key. They are put into a queue,
     * so the first to be served will be the one that started to wait earlier,
     * in a first-blpopping first-served fashion.
     * <p>
     * <b>blocking POP inside a MULTI/EXEC transaction</b>
     * <p>
     * BLPOP and BRPOP can be used with pipelining (sending multiple commands
     * and reading the replies in batch), but it does not make sense to use
     * BLPOP or BRPOP inside a MULTI/EXEC block (a Redis transaction).
     * <p>
     * The behavior of BLPOP inside MULTI/EXEC when the list is empty is to
     * return a multi-bulk nil reply, exactly what happens when the timeout is
     * reached. If you like science fiction, think at it like if inside
     * MULTI/EXEC the time will flow at infinite speed :)
     * <p>
     * Time complexity: O(1)
     * 
     * @see #brpop(int, String...)
     * 
     * @param timeout
     * @param keys
     * @return BLPOP returns a two-elements array via a multi bulk reply in
     *         order to return both the unblocking key and the popped value.
     *         <p>
     *         When a non-zero timeout is specified, and the BLPOP operation
     *         timed out, the return value is a nil multi bulk reply. Most
     *         client values will return false or nil accordingly to the
     *         programming language used.
     */
    public List<byte[]> blpop(final int timeout, final byte[]... keys) {
	checkIsInMulti();
	final List<byte[]> args = new ArrayList<byte[]>();
	for (final byte[] arg : keys) {
	    args.add(arg);
	}
	args.add(Protocol.toByteArray(timeout));

	client.blpop(args.toArray(new byte[args.size()][]));
	client.setTimeoutInfinite();
	final List<byte[]> multiBulkReply = client.getBinaryMultiBulkReply();
	client.rollbackTimeout();
	return multiBulkReply;
    }

    /**
     * Sort a Set or a List accordingly to the specified parameters and store
     * the result at dstkey.
     * 
     * @see #sort(byte[], SortingParams)
     * @see #sort(byte[])
     * @see #sort(byte[], byte[])
     * 
     * @param key
     * @param sortingParameters
     * @param dstkey
     * @return The number of elements of the list at dstkey.
     */
    public Long sort(final byte[] key, final SortingParams sortingParameters,
	    final byte[] dstkey) {
	checkIsInMulti();
	client.sort(key, sortingParameters, dstkey);
	return client.getIntegerReply();
    }

    /**
     * Sort a Set or a List and Store the Result at dstkey.
     * <p>
     * Sort the elements contained in the List, Set, or Sorted Set value at key
     * and store the result at dstkey. By default sorting is numeric with
     * elements being compared as double precision floating point numbers. This
     * is the simplest form of SORT.
     * 
     * @see #sort(byte[])
     * @see #sort(byte[], SortingParams)
     * @see #sort(byte[], SortingParams, byte[])
     * 
     * @param key
     * @param dstkey
     * @return The number of elements of the list at dstkey.
     */
    public Long sort(final byte[] key, final byte[] dstkey) {
	checkIsInMulti();
	client.sort(key, dstkey);
	return client.getIntegerReply();
    }

    /**
     * BLPOP (and BRPOP) is a blocking list pop primitive. You can see this
     * commands as blocking versions of LPOP and RPOP able to block if the
     * specified keys don't exist or contain empty lists.
     * <p>
     * The following is a description of the exact semantic. We describe BLPOP
     * but the two commands are identical, the only difference is that BLPOP
     * pops the element from the left (head) of the list, and BRPOP pops from
     * the right (tail).
     * <p>
     * <b>Non blocking behavior</b>
     * <p>
     * When BLPOP is called, if at least one of the specified keys contain a non
     * empty list, an element is popped from the head of the list and returned
     * to the caller together with the name of the key (BLPOP returns a two
     * elements array, the first element is the key, the second the popped
     * value).
     * <p>
     * Keys are scanned from left to right, so for instance if you issue BLPOP
     * list1 list2 list3 0 against a dataset where list1 does not exist but
     * list2 and list3 contain non empty lists, BLPOP guarantees to return an
     * element from the list stored at list2 (since it is the first non empty
     * list starting from the left).
     * <p>
     * <b>Blocking behavior</b>
     * <p>
     * If none of the specified keys exist or contain non empty lists, BLPOP
     * blocks until some other client performs a LPUSH or an RPUSH operation
     * against one of the lists.
     * <p>
     * Once new data is present on one of the lists, the client finally returns
     * with the name of the key unblocking it and the popped value.
     * <p>
     * When blocking, if a non-zero timeout is specified, the client will
     * unblock returning a nil special value if the specified amount of seconds
     * passed without a push operation against at least one of the specified
     * keys.
     * <p>
     * The timeout argument is interpreted as an integer value. A timeout of
     * zero means instead to block forever.
     * <p>
     * <b>Multiple clients blocking for the same keys</b>
     * <p>
     * Multiple clients can block for the same key. They are put into a queue,
     * so the first to be served will be the one that started to wait earlier,
     * in a first-blpopping first-served fashion.
     * <p>
     * <b>blocking POP inside a MULTI/EXEC transaction</b>
     * <p>
     * BLPOP and BRPOP can be used with pipelining (sending multiple commands
     * and reading the replies in batch), but it does not make sense to use
     * BLPOP or BRPOP inside a MULTI/EXEC block (a Redis transaction).
     * <p>
     * The behavior of BLPOP inside MULTI/EXEC when the list is empty is to
     * return a multi-bulk nil reply, exactly what happens when the timeout is
     * reached. If you like science fiction, think at it like if inside
     * MULTI/EXEC the time will flow at infinite speed :)
     * <p>
     * Time complexity: O(1)
     * 
     * @see #blpop(int, String...)
     * 
     * @param timeout
     * @param keys
     * @return BLPOP returns a two-elements array via a multi bulk reply in
     *         order to return both the unblocking key and the popped value.
     *         <p>
     *         When a non-zero timeout is specified, and the BLPOP operation
     *         timed out, the return value is a nil multi bulk reply. Most
     *         client values will return false or nil accordingly to the
     *         programming language used.
     */
    public List<byte[]> brpop(final int timeout, final byte[]... keys) {
	checkIsInMulti();
	final List<byte[]> args = new ArrayList<byte[]>();
	for (final byte[] arg : keys) {
	    args.add(arg);
	}
	args.add(Protocol.toByteArray(timeout));

	client.brpop(args.toArray(new byte[args.size()][]));
	client.setTimeoutInfinite();
	final List<byte[]> multiBulkReply = client.getBinaryMultiBulkReply();
	client.rollbackTimeout();

	return multiBulkReply;
    }

    public List<byte[]> blpop(byte[] arg) {
	checkIsInMulti();
	byte[][] args = new byte[1][];
	args[0] = arg;
	client.blpop(args);
	client.setTimeoutInfinite();
	final List<byte[]> multiBulkReply = client.getBinaryMultiBulkReply();
	client.rollbackTimeout();
	return multiBulkReply;
    }

    public List<byte[]> brpop(byte[] arg) {
	checkIsInMulti();
	byte[][] args = new byte[1][];
	args[0] = arg;
	client.brpop(args);
	client.setTimeoutInfinite();
	final List<byte[]> multiBulkReply = client.getBinaryMultiBulkReply();
	client.rollbackTimeout();
	return multiBulkReply;
    }

    public List<byte[]> blpop(byte[]... args) {
	checkIsInMulti();
	client.blpop(args);
	client.setTimeoutInfinite();
	final List<byte[]> multiBulkReply = client.getBinaryMultiBulkReply();
	client.rollbackTimeout();
	return multiBulkReply;
    }

    public List<byte[]> brpop(byte[]... args) {
	checkIsInMulti();
	client.brpop(args);
	client.setTimeoutInfinite();
	final List<byte[]> multiBulkReply = client.getBinaryMultiBulkReply();
	client.rollbackTimeout();
	return multiBulkReply;
    }

    /**
     * Request for authentication in a password protected Redis server. A Redis
     * server can be instructed to require a password before to allow clients to
     * issue commands. This is done using the requirepass directive in the Redis
     * configuration file. If the password given by the client is correct the
     * server replies with an OK status code reply and starts accepting commands
     * from the client. Otherwise an error is returned and the clients needs to
     * try a new password. Note that for the high performance nature of Redis it
     * is possible to try a lot of passwords in parallel in very short time, so
     * make sure to generate a strong and very long password so that this attack
     * is infeasible.
     * 
     * @param password
     * @return Status code reply
     */
    public String auth(final String password) {
	checkIsInMulti();
	client.auth(password);
	return client.getStatusCodeReply();
    }

    @Deprecated
    /**
     * This method is deprecated due to its error prone with multi
     * and will be removed on next major release
     * You can use pipelined() instead
     * @see https://github.com/xetorthio/jedis/pull/498
     */
    public List<Object> pipelined(final PipelineBlock jedisPipeline) {
	jedisPipeline.setClient(client);
	jedisPipeline.execute();
	return jedisPipeline.syncAndReturnAll();
    }

    public Pipeline pipelined() {
	Pipeline pipeline = new Pipeline();
	pipeline.setClient(client);
	return pipeline;
    }

    public Long zcount(final byte[] key, final double min, final double max) {
	return zcount(key, toByteArray(min), toByteArray(max));
    }

    public Long zcount(final byte[] key, final byte[] min, final byte[] max) {
	checkIsInMulti();
	client.zcount(key, min, max);
	return client.getIntegerReply();
    }

    /**
     * Return the all the elements in the sorted set at key with a score between
     * min and max (including elements with score equal to min or max).
     * <p>
     * The elements having the same score are returned sorted lexicographically
     * as ASCII strings (this follows from a property of Redis sorted sets and
     * does not involve further computation).
     * <p>
     * Using the optional
     * {@link #zrangeByScore(byte[], double, double, int, int) LIMIT} it's
     * possible to get only a range of the matching elements in an SQL-alike
     * way. Note that if offset is large the commands needs to traverse the list
     * for offset elements and this adds up to the O(M) figure.
     * <p>
     * The {@link #zcount(byte[], double, double) ZCOUNT} command is similar to
     * {@link #zrangeByScore(byte[], double, double) ZRANGEBYSCORE} but instead
     * of returning the actual elements in the specified interval, it just
     * returns the number of matching elements.
     * <p>
     * <b>Exclusive intervals and infinity</b>
     * <p>
     * min and max can be -inf and +inf, so that you are not required to know
     * what's the greatest or smallest element in order to take, for instance,
     * elements "up to a given value".
     * <p>
     * Also while the interval is for default closed (inclusive) it's possible
     * to specify open intervals prefixing the score with a "(" character, so
     * for instance:
     * <p>
     * {@code ZRANGEBYSCORE zset (1.3 5}
     * <p>
     * Will return all the values with score > 1.3 and <= 5, while for instance:
     * <p>
     * {@code ZRANGEBYSCORE zset (5 (10}
     * <p>
     * Will return all the values with score > 5 and < 10 (5 and 10 excluded).
     * <p>
     * <b>Time complexity:</b>
     * <p>
     * O(log(N))+O(M) with N being the number of elements in the sorted set and
     * M the number of elements returned by the command, so if M is constant
     * (for instance you always ask for the first ten elements with LIMIT) you
     * can consider it O(log(N))
     * 
     * @see #zrangeByScore(byte[], double, double)
     * @see #zrangeByScore(byte[], double, double, int, int)
     * @see #zrangeByScoreWithScores(byte[], double, double)
     * @see #zrangeByScoreWithScores(byte[], double, double, int, int)
     * @see #zcount(byte[], double, double)
     * 
     * @param key
     * @param min
     * @param max
     * @return Multi bulk reply specifically a list of elements in the specified
     *         score range.
     */
    public Set<byte[]> zrangeByScore(final byte[] key, final double min,
	    final double max) {
	return zrangeByScore(key, toByteArray(min), toByteArray(max));
    }

    public Set<byte[]> zrangeByScore(final byte[] key, final byte[] min,
	    final byte[] max) {
	checkIsInMulti();
	client.zrangeByScore(key, min, max);
	return new LinkedHashSet<byte[]>(client.getBinaryMultiBulkReply());
    }

    /**
     * Return the all the elements in the sorted set at key with a score between
     * min and max (including elements with score equal to min or max).
     * <p>
     * The elements having the same score are returned sorted lexicographically
     * as ASCII strings (this follows from a property of Redis sorted sets and
     * does not involve further computation).
     * <p>
     * Using the optional
     * {@link #zrangeByScore(byte[], double, double, int, int) LIMIT} it's
     * possible to get only a range of the matching elements in an SQL-alike
     * way. Note that if offset is large the commands needs to traverse the list
     * for offset elements and this adds up to the O(M) figure.
     * <p>
     * The {@link #zcount(byte[], double, double) ZCOUNT} command is similar to
     * {@link #zrangeByScore(byte[], double, double) ZRANGEBYSCORE} but instead
     * of returning the actual elements in the specified interval, it just
     * returns the number of matching elements.
     * <p>
     * <b>Exclusive intervals and infinity</b>
     * <p>
     * min and max can be -inf and +inf, so that you are not required to know
     * what's the greatest or smallest element in order to take, for instance,
     * elements "up to a given value".
     * <p>
     * Also while the interval is for default closed (inclusive) it's possible
     * to specify open intervals prefixing the score with a "(" character, so
     * for instance:
     * <p>
     * {@code ZRANGEBYSCORE zset (1.3 5}
     * <p>
     * Will return all the values with score > 1.3 and <= 5, while for instance:
     * <p>
     * {@code ZRANGEBYSCORE zset (5 (10}
     * <p>
     * Will return all the values with score > 5 and < 10 (5 and 10 excluded).
     * <p>
     * <b>Time complexity:</b>
     * <p>
     * O(log(N))+O(M) with N being the number of elements in the sorted set and
     * M the number of elements returned by the command, so if M is constant
     * (for instance you always ask for the first ten elements with LIMIT) you
     * can consider it O(log(N))
     * 
     * @see #zrangeByScore(byte[], double, double)
     * @see #zrangeByScore(byte[], double, double, int, int)
     * @see #zrangeByScoreWithScores(byte[], double, double)
     * @see #zrangeByScoreWithScores(byte[], double, double, int, int)
     * @see #zcount(byte[], double, double)
     * 
     * @param key
     * @param min
     * @param max
     * @return Multi bulk reply specifically a list of elements in the specified
     *         score range.
     */
    public Set<byte[]> zrangeByScore(final byte[] key, final double min,
	    final double max, final int offset, final int count) {
	return zrangeByScore(key, toByteArray(min), toByteArray(max), offset,
		count);
    }

    public Set<byte[]> zrangeByScore(final byte[] key, final byte[] min,
	    final byte[] max, final int offset, final int count) {
	checkIsInMulti();
	client.zrangeByScore(key, min, max, offset, count);
	return new LinkedHashSet<byte[]>(client.getBinaryMultiBulkReply());
    }

    /**
     * Return the all the elements in the sorted set at key with a score between
     * min and max (including elements with score equal to min or max).
     * <p>
     * The elements having the same score are returned sorted lexicographically
     * as ASCII strings (this follows from a property of Redis sorted sets and
     * does not involve further computation).
     * <p>
     * Using the optional
     * {@link #zrangeByScore(byte[], double, double, int, int) LIMIT} it's
     * possible to get only a range of the matching elements in an SQL-alike
     * way. Note that if offset is large the commands needs to traverse the list
     * for offset elements and this adds up to the O(M) figure.
     * <p>
     * The {@link #zcount(byte[], double, double) ZCOUNT} command is similar to
     * {@link #zrangeByScore(byte[], double, double) ZRANGEBYSCORE} but instead
     * of returning the actual elements in the specified interval, it just
     * returns the number of matching elements.
     * <p>
     * <b>Exclusive intervals and infinity</b>
     * <p>
     * min and max can be -inf and +inf, so that you are not required to know
     * what's the greatest or smallest element in order to take, for instance,
     * elements "up to a given value".
     * <p>
     * Also while the interval is for default closed (inclusive) it's possible
     * to specify open intervals prefixing the score with a "(" character, so
     * for instance:
     * <p>
     * {@code ZRANGEBYSCORE zset (1.3 5}
     * <p>
     * Will return all the values with score > 1.3 and <= 5, while for instance:
     * <p>
     * {@code ZRANGEBYSCORE zset (5 (10}
     * <p>
     * Will return all the values with score > 5 and < 10 (5 and 10 excluded).
     * <p>
     * <b>Time complexity:</b>
     * <p>
     * O(log(N))+O(M) with N being the number of elements in the sorted set and
     * M the number of elements returned by the command, so if M is constant
     * (for instance you always ask for the first ten elements with LIMIT) you
     * can consider it O(log(N))
     * 
     * @see #zrangeByScore(byte[], double, double)
     * @see #zrangeByScore(byte[], double, double, int, int)
     * @see #zrangeByScoreWithScores(byte[], double, double)
     * @see #zrangeByScoreWithScores(byte[], double, double, int, int)
     * @see #zcount(byte[], double, double)
     * 
     * @param key
     * @param min
     * @param max
     * @return Multi bulk reply specifically a list of elements in the specified
     *         score range.
     */
    public Set<Tuple> zrangeByScoreWithScores(final byte[] key,
	    final double min, final double max) {
	return zrangeByScoreWithScores(key, toByteArray(min), toByteArray(max));
    }

    public Set<Tuple> zrangeByScoreWithScores(final byte[] key,
	    final byte[] min, final byte[] max) {
	checkIsInMulti();
	client.zrangeByScoreWithScores(key, min, max);
	Set<Tuple> set = getBinaryTupledSet();
	return set;
    }

    /**
     * Return the all the elements in the sorted set at key with a score between
     * min and max (including elements with score equal to min or max).
     * <p>
     * The elements having the same score are returned sorted lexicographically
     * as ASCII strings (this follows from a property of Redis sorted sets and
     * does not involve further computation).
     * <p>
     * Using the optional
     * {@link #zrangeByScore(byte[], double, double, int, int) LIMIT} it's
     * possible to get only a range of the matching elements in an SQL-alike
     * way. Note that if offset is large the commands needs to traverse the list
     * for offset elements and this adds up to the O(M) figure.
     * <p>
     * The {@link #zcount(byte[], double, double) ZCOUNT} command is similar to
     * {@link #zrangeByScore(byte[], double, double) ZRANGEBYSCORE} but instead
     * of returning the actual elements in the specified interval, it just
     * returns the number of matching elements.
     * <p>
     * <b>Exclusive intervals and infinity</b>
     * <p>
     * min and max can be -inf and +inf, so that you are not required to know
     * what's the greatest or smallest element in order to take, for instance,
     * elements "up to a given value".
     * <p>
     * Also while the interval is for default closed (inclusive) it's possible
     * to specify open intervals prefixing the score with a "(" character, so
     * for instance:
     * <p>
     * {@code ZRANGEBYSCORE zset (1.3 5}
     * <p>
     * Will return all the values with score > 1.3 and <= 5, while for instance:
     * <p>
     * {@code ZRANGEBYSCORE zset (5 (10}
     * <p>
     * Will return all the values with score > 5 and < 10 (5 and 10 excluded).
     * <p>
     * <b>Time complexity:</b>
     * <p>
     * O(log(N))+O(M) with N being the number of elements in the sorted set and
     * M the number of elements returned by the command, so if M is constant
     * (for instance you always ask for the first ten elements with LIMIT) you
     * can consider it O(log(N))
     * 
     * @see #zrangeByScore(byte[], double, double)
     * @see #zrangeByScore(byte[], double, double, int, int)
     * @see #zrangeByScoreWithScores(byte[], double, double)
     * @see #zrangeByScoreWithScores(byte[], double, double, int, int)
     * @see #zcount(byte[], double, double)
     * 
     * @param key
     * @param min
     * @param max
     * @return Multi bulk reply specifically a list of elements in the specified
     *         score range.
     */
    public Set<Tuple> zrangeByScoreWithScores(final byte[] key,
	    final double min, final double max, final int offset,
	    final int count) {
	return zrangeByScoreWithScores(key, toByteArray(min), toByteArray(max),
		offset, count);
    }

    public Set<Tuple> zrangeByScoreWithScores(final byte[] key,
	    final byte[] min, final byte[] max, final int offset,
	    final int count) {
	checkIsInMulti();
	client.zrangeByScoreWithScores(key, min, max, offset, count);
	Set<Tuple> set = getBinaryTupledSet();
	return set;
    }

    private Set<Tuple> getBinaryTupledSet() {
	checkIsInMulti();
	List<byte[]> membersWithScores = client.getBinaryMultiBulkReply();
	Set<Tuple> set = new LinkedHashSet<Tuple>();
	Iterator<byte[]> iterator = membersWithScores.iterator();
	while (iterator.hasNext()) {
	    set.add(new Tuple(iterator.next(), Double.valueOf(SafeEncoder
		    .encode(iterator.next()))));
	}
	return set;
    }

    public Set<byte[]> zrevrangeByScore(final byte[] key, final double max,
	    final double min) {
	return zrevrangeByScore(key, toByteArray(max), toByteArray(min));
    }

    public Set<byte[]> zrevrangeByScore(final byte[] key, final byte[] max,
	    final byte[] min) {
	checkIsInMulti();
	client.zrevrangeByScore(key, max, min);
	return new LinkedHashSet<byte[]>(client.getBinaryMultiBulkReply());
    }

    public Set<byte[]> zrevrangeByScore(final byte[] key, final double max,
	    final double min, final int offset, final int count) {
	return zrevrangeByScore(key, toByteArray(max), toByteArray(min),
		offset, count);
    }

    public Set<byte[]> zrevrangeByScore(final byte[] key, final byte[] max,
	    final byte[] min, final int offset, final int count) {
	checkIsInMulti();
	client.zrevrangeByScore(key, max, min, offset, count);
	return new LinkedHashSet<byte[]>(client.getBinaryMultiBulkReply());
    }

    public Set<Tuple> zrevrangeByScoreWithScores(final byte[] key,
	    final double max, final double min) {
	return zrevrangeByScoreWithScores(key, toByteArray(max),
		toByteArray(min));
    }

    public Set<Tuple> zrevrangeByScoreWithScores(final byte[] key,
	    final double max, final double min, final int offset,
	    final int count) {
	return zrevrangeByScoreWithScores(key, toByteArray(max),
		toByteArray(min), offset, count);
    }

    public Set<Tuple> zrevrangeByScoreWithScores(final byte[] key,
	    final byte[] max, final byte[] min) {
	checkIsInMulti();
	client.zrevrangeByScoreWithScores(key, max, min);
	Set<Tuple> set = getBinaryTupledSet();
	return set;
    }

    public Set<Tuple> zrevrangeByScoreWithScores(final byte[] key,
	    final byte[] max, final byte[] min, final int offset,
	    final int count) {
	checkIsInMulti();
	client.zrevrangeByScoreWithScores(key, max, min, offset, count);
	Set<Tuple> set = getBinaryTupledSet();
	return set;
    }

    /**
     * Remove all elements in the sorted set at key with rank between start and
     * end. Start and end are 0-based with rank 0 being the element with the
     * lowest score. Both start and end can be negative numbers, where they
     * indicate offsets starting at the element with the highest rank. For
     * example: -1 is the element with the highest score, -2 the element with
     * the second highest score and so forth.
     * <p>
     * <b>Time complexity:</b> O(log(N))+O(M) with N being the number of
     * elements in the sorted set and M the number of elements removed by the
     * operation
     * 
     */
    public Long zremrangeByRank(final byte[] key, final long start,
	    final long end) {
	checkIsInMulti();
	client.zremrangeByRank(key, start, end);
	return client.getIntegerReply();
    }

    /**
     * Remove all the elements in the sorted set at key with a score between min
     * and max (including elements with score equal to min or max).
     * <p>
     * <b>Time complexity:</b>
     * <p>
     * O(log(N))+O(M) with N being the number of elements in the sorted set and
     * M the number of elements removed by the operation
     * 
     * @param key
     * @param start
     * @param end
     * @return Integer reply, specifically the number of elements removed.
     */
    public Long zremrangeByScore(final byte[] key, final double start,
	    final double end) {
	return zremrangeByScore(key, toByteArray(start), toByteArray(end));
    }

    public Long zremrangeByScore(final byte[] key, final byte[] start,
	    final byte[] end) {
	checkIsInMulti();
	client.zremrangeByScore(key, start, end);
	return client.getIntegerReply();
    }

    /**
     * Creates a union or intersection of N sorted sets given by keys k1 through
     * kN, and stores it at dstkey. It is mandatory to provide the number of
     * input keys N, before passing the input keys and the other (optional)
     * arguments.
     * <p>
     * As the terms imply, the {@link #zinterstore(String, String...)
     * ZINTERSTORE} command requires an element to be present in each of the
     * given inputs to be inserted in the result. The
     * {@link #zunionstore(String, String...) ZUNIONSTORE} command inserts all
     * elements across all inputs.
     * <p>
     * Using the WEIGHTS option, it is possible to add weight to each input
     * sorted set. This means that the score of each element in the sorted set
     * is first multiplied by this weight before being passed to the
     * aggregation. When this option is not given, all weights default to 1.
     * <p>
     * With the AGGREGATE option, it's possible to specify how the results of
     * the union or intersection are aggregated. This option defaults to SUM,
     * where the score of an element is summed across the inputs where it
     * exists. When this option is set to be either MIN or MAX, the resulting
     * set will contain the minimum or maximum score of an element across the
     * inputs where it exists.
     * <p>
     * <b>Time complexity:</b> O(N) + O(M log(M)) with N being the sum of the
     * sizes of the input sorted sets, and M being the number of elements in the
     * resulting sorted set
     * 
     * @see #zunionstore(String, String...)
     * @see #zunionstore(String, ZParams, String...)
     * @see #zinterstore(String, String...)
     * @see #zinterstore(String, ZParams, String...)
     * 
     * @param dstkey
     * @param sets
     * @return Integer reply, specifically the number of elements in the sorted
     *         set at dstkey
     */
    public Long zunionstore(final byte[] dstkey, final byte[]... sets) {
	checkIsInMulti();
	client.zunionstore(dstkey, sets);
	return client.getIntegerReply();
    }

    /**
     * Creates a union or intersection of N sorted sets given by keys k1 through
     * kN, and stores it at dstkey. It is mandatory to provide the number of
     * input keys N, before passing the input keys and the other (optional)
     * arguments.
     * <p>
     * As the terms imply, the {@link #zinterstore(String, String...)
     * ZINTERSTORE} command requires an element to be present in each of the
     * given inputs to be inserted in the result. The
     * {@link #zunionstore(String, String...) ZUNIONSTORE} command inserts all
     * elements across all inputs.
     * <p>
     * Using the WEIGHTS option, it is possible to add weight to each input
     * sorted set. This means that the score of each element in the sorted set
     * is first multiplied by this weight before being passed to the
     * aggregation. When this option is not given, all weights default to 1.
     * <p>
     * With the AGGREGATE option, it's possible to specify how the results of
     * the union or intersection are aggregated. This option defaults to SUM,
     * where the score of an element is summed across the inputs where it
     * exists. When this option is set to be either MIN or MAX, the resulting
     * set will contain the minimum or maximum score of an element across the
     * inputs where it exists.
     * <p>
     * <b>Time complexity:</b> O(N) + O(M log(M)) with N being the sum of the
     * sizes of the input sorted sets, and M being the number of elements in the
     * resulting sorted set
     * 
     * @see #zunionstore(String, String...)
     * @see #zunionstore(String, ZParams, String...)
     * @see #zinterstore(String, String...)
     * @see #zinterstore(String, ZParams, String...)
     * 
     * @param dstkey
     * @param sets
     * @param params
     * @return Integer reply, specifically the number of elements in the sorted
     *         set at dstkey
     */
    public Long zunionstore(final byte[] dstkey, final ZParams params,
	    final byte[]... sets) {
	checkIsInMulti();
	client.zunionstore(dstkey, params, sets);
	return client.getIntegerReply();
    }

    /**
     * Creates a union or intersection of N sorted sets given by keys k1 through
     * kN, and stores it at dstkey. It is mandatory to provide the number of
     * input keys N, before passing the input keys and the other (optional)
     * arguments.
     * <p>
     * As the terms imply, the {@link #zinterstore(String, String...)
     * ZINTERSTORE} command requires an element to be present in each of the
     * given inputs to be inserted in the result. The
     * {@link #zunionstore(String, String...) ZUNIONSTORE} command inserts all
     * elements across all inputs.
     * <p>
     * Using the WEIGHTS option, it is possible to add weight to each input
     * sorted set. This means that the score of each element in the sorted set
     * is first multiplied by this weight before being passed to the
     * aggregation. When this option is not given, all weights default to 1.
     * <p>
     * With the AGGREGATE option, it's possible to specify how the results of
     * the union or intersection are aggregated. This option defaults to SUM,
     * where the score of an element is summed across the inputs where it
     * exists. When this option is set to be either MIN or MAX, the resulting
     * set will contain the minimum or maximum score of an element across the
     * inputs where it exists.
     * <p>
     * <b>Time complexity:</b> O(N) + O(M log(M)) with N being the sum of the
     * sizes of the input sorted sets, and M being the number of elements in the
     * resulting sorted set
     * 
     * @see #zunionstore(String, String...)
     * @see #zunionstore(String, ZParams, String...)
     * @see #zinterstore(String, String...)
     * @see #zinterstore(String, ZParams, String...)
     * 
     * @param dstkey
     * @param sets
     * @return Integer reply, specifically the number of elements in the sorted
     *         set at dstkey
     */
    public Long zinterstore(final byte[] dstkey, final byte[]... sets) {
	checkIsInMulti();
	client.zinterstore(dstkey, sets);
	return client.getIntegerReply();
    }

    /**
     * Creates a union or intersection of N sorted sets given by keys k1 through
     * kN, and stores it at dstkey. It is mandatory to provide the number of
     * input keys N, before passing the input keys and the other (optional)
     * arguments.
     * <p>
     * As the terms imply, the {@link #zinterstore(String, String...)
     * ZINTERSTORE} command requires an element to be present in each of the
     * given inputs to be inserted in the result. The
     * {@link #zunionstore(String, String...) ZUNIONSTORE} command inserts all
     * elements across all inputs.
     * <p>
     * Using the WEIGHTS option, it is possible to add weight to each input
     * sorted set. This means that the score of each element in the sorted set
     * is first multiplied by this weight before being passed to the
     * aggregation. When this option is not given, all weights default to 1.
     * <p>
     * With the AGGREGATE option, it's possible to specify how the results of
     * the union or intersection are aggregated. This option defaults to SUM,
     * where the score of an element is summed across the inputs where it
     * exists. When this option is set to be either MIN or MAX, the resulting
     * set will contain the minimum or maximum score of an element across the
     * inputs where it exists.
     * <p>
     * <b>Time complexity:</b> O(N) + O(M log(M)) with N being the sum of the
     * sizes of the input sorted sets, and M being the number of elements in the
     * resulting sorted set
     * 
     * @see #zunionstore(String, String...)
     * @see #zunionstore(String, ZParams, String...)
     * @see #zinterstore(String, String...)
     * @see #zinterstore(String, ZParams, String...)
     * 
     * @param dstkey
     * @param sets
     * @param params
     * @return Integer reply, specifically the number of elements in the sorted
     *         set at dstkey
     */
    public Long zinterstore(final byte[] dstkey, final ZParams params,
	    final byte[]... sets) {
	checkIsInMulti();
	client.zinterstore(dstkey, params, sets);
	return client.getIntegerReply();
    }

    /**
     * Synchronously save the DB on disk.
     * <p>
     * Save the whole dataset on disk (this means that all the databases are
     * saved, as well as keys with an EXPIRE set (the expire is preserved). The
     * server hangs while the saving is not completed, no connection is served
     * in the meanwhile. An OK code is returned when the DB was fully stored in
     * disk.
     * <p>
     * The background variant of this command is {@link #bgsave() BGSAVE} that
     * is able to perform the saving in the background while the server
     * continues serving other clients.
     * <p>
     * 
     * @return Status code reply
     */
    public String save() {
	client.save();
	return client.getStatusCodeReply();
    }

    /**
     * Asynchronously save the DB on disk.
     * <p>
     * Save the DB in background. The OK code is immediately returned. Redis
     * forks, the parent continues to server the clients, the child saves the DB
     * on disk then exit. A client my be able to check if the operation
     * succeeded using the LASTSAVE command.
     * 
     * @return Status code reply
     */
    public String bgsave() {
	client.bgsave();
	return client.getStatusCodeReply();
    }

    /**
     * Rewrite the append only file in background when it gets too big. Please
     * for detailed information about the Redis Append Only File check the <a
     * href="http://code.google.com/p/redis/wiki/AppendOnlyFileHowto">Append
     * Only File Howto</a>.
     * <p>
     * BGREWRITEAOF rewrites the Append Only File in background when it gets too
     * big. The Redis Append Only File is a Journal, so every operation
     * modifying the dataset is logged in the Append Only File (and replayed at
     * startup). This means that the Append Only File always grows. In order to
     * rebuild its content the BGREWRITEAOF creates a new version of the append
     * only file starting directly form the dataset in memory in order to
     * guarantee the generation of the minimal number of commands needed to
     * rebuild the database.
     * <p>
     * 
     * @return Status code reply
     */
    public String bgrewriteaof() {
	client.bgrewriteaof();
	return client.getStatusCodeReply();
    }

    /**
     * Return the UNIX time stamp of the last successfully saving of the dataset
     * on disk.
     * <p>
     * Return the UNIX TIME of the last DB save executed with success. A client
     * may check if a {@link #bgsave() BGSAVE} command succeeded reading the
     * LASTSAVE value, then issuing a BGSAVE command and checking at regular
     * intervals every N seconds if LASTSAVE changed.
     * 
     * @return Integer reply, specifically an UNIX time stamp.
     */
    public Long lastsave() {
	client.lastsave();
	return client.getIntegerReply();
    }

    /**
     * Synchronously save the DB on disk, then shutdown the server.
     * <p>
     * Stop all the clients, save the DB, then quit the server. This commands
     * makes sure that the DB is switched off without the lost of any data. This
     * is not guaranteed if the client uses simply {@link #save() SAVE} and then
     * {@link #quit() QUIT} because other clients may alter the DB data between
     * the two commands.
     * 
     * @return Status code reply on error. On success nothing is returned since
     *         the server quits and the connection is closed.
     */
    public String shutdown() {
	client.shutdown();
	String status = null;
	try {
	    status = client.getStatusCodeReply();
	} catch (JedisException ex) {
	    status = null;
	}
	return status;
    }

    /**
     * Provide information and statistics about the server.
     * <p>
     * The info command returns different information and statistics about the
     * server in an format that's simple to parse by computers and easy to read
     * by humans.
     * <p>
     * <b>Format of the returned String:</b>
     * <p>
     * All the fields are in the form field:value
     * 
     * <pre>
     * edis_version:0.07
     * connected_clients:1
     * connected_slaves:0
     * used_memory:3187
     * changes_since_last_save:0
     * last_save_time:1237655729
     * total_connections_received:1
     * total_commands_processed:1
     * uptime_in_seconds:25
     * uptime_in_days:0
     * </pre>
     * 
     * <b>Notes</b>
     * <p>
     * used_memory is returned in bytes, and is the total number of bytes
     * allocated by the program using malloc.
     * <p>
     * uptime_in_days is redundant since the uptime in seconds contains already
     * the full uptime information, this field is only mainly present for
     * humans.
     * <p>
     * changes_since_last_save does not refer to the number of key changes, but
     * to the number of operations that produced some kind of change in the
     * dataset.
     * <p>
     * 
     * @return Bulk reply
     */
    public String info() {
	client.info();
	return client.getBulkReply();
    }

    public String info(final String section) {
	client.info(section);
	return client.getBulkReply();
    }

    /**
     * Dump all the received requests in real time.
     * <p>
     * MONITOR is a debugging command that outputs the whole sequence of
     * commands received by the Redis server. is very handy in order to
     * understand what is happening into the database. This command is used
     * directly via telnet.
     * 
     * @param jedisMonitor
     */
    public void monitor(final JedisMonitor jedisMonitor) {
	client.monitor();
	client.getStatusCodeReply();
	jedisMonitor.proceed(client);
    }

    /**
     * Change the replication settings.
     * <p>
     * The SLAVEOF command can change the replication settings of a slave on the
     * fly. If a Redis server is arleady acting as slave, the command SLAVEOF NO
     * ONE will turn off the replicaiton turning the Redis server into a MASTER.
     * In the proper form SLAVEOF hostname port will make the server a slave of
     * the specific server listening at the specified hostname and port.
     * <p>
     * If a server is already a slave of some master, SLAVEOF hostname port will
     * stop the replication against the old server and start the
     * synchrnonization against the new one discarding the old dataset.
     * <p>
     * The form SLAVEOF no one will stop replication turning the server into a
     * MASTER but will not discard the replication. So if the old master stop
     * working it is possible to turn the slave into a master and set the
     * application to use the new master in read/write. Later when the other
     * Redis server will be fixed it can be configured in order to work as
     * slave.
     * <p>
     * 
     * @param host
     * @param port
     * @return Status code reply
     */
    public String slaveof(final String host, final int port) {
	client.slaveof(host, port);
	return client.getStatusCodeReply();
    }

    public String slaveofNoOne() {
	client.slaveofNoOne();
	return client.getStatusCodeReply();
    }

    /**
     * Retrieve the configuration of a running Redis server. Not all the
     * configuration parameters are supported.
     * <p>
     * CONFIG GET returns the current configuration parameters. This sub command
     * only accepts a single argument, that is glob style pattern. All the
     * configuration parameters matching this parameter are reported as a list
     * of key-value pairs.
     * <p>
     * <b>Example:</b>
     * 
     * <pre>
     * $ redis-cli config get '*'
     * 1. "dbfilename"
     * 2. "dump.rdb"
     * 3. "requirepass"
     * 4. (nil)
     * 5. "masterauth"
     * 6. (nil)
     * 7. "maxmemory"
     * 8. "0\n"
     * 9. "appendfsync"
     * 10. "everysec"
     * 11. "save"
     * 12. "3600 1 300 100 60 10000"
     * 
     * $ redis-cli config get 'm*'
     * 1. "masterauth"
     * 2. (nil)
     * 3. "maxmemory"
     * 4. "0\n"
     * </pre>
     * 
     * @param pattern
     * @return Bulk reply.
     */
    public List<byte[]> configGet(final byte[] pattern) {
	client.configGet(pattern);
	return client.getBinaryMultiBulkReply();
    }

    /**
     * Reset the stats returned by INFO
     * 
     * @return
     */
    public String configResetStat() {
	client.configResetStat();
	return client.getStatusCodeReply();
    }

    /**
     * Alter the configuration of a running Redis server. Not all the
     * configuration parameters are supported.
     * <p>
     * The list of configuration parameters supported by CONFIG SET can be
     * obtained issuing a {@link #configGet(String) CONFIG GET *} command.
     * <p>
     * The configuration set using CONFIG SET is immediately loaded by the Redis
     * server that will start acting as specified starting from the next
     * command.
     * <p>
     * 
     * <b>Parameters value format</b>
     * <p>
     * The value of the configuration parameter is the same as the one of the
     * same parameter in the Redis configuration file, with the following
     * exceptions:
     * <p>
     * <ul>
     * <li>The save paramter is a list of space-separated integers. Every pair
     * of integers specify the time and number of changes limit to trigger a
     * save. For instance the command CONFIG SET save "3600 10 60 10000" will
     * configure the server to issue a background saving of the RDB file every
     * 3600 seconds if there are at least 10 changes in the dataset, and every
     * 60 seconds if there are at least 10000 changes. To completely disable
     * automatic snapshots just set the parameter as an empty string.
     * <li>All the integer parameters representing memory are returned and
     * accepted only using bytes as unit.
     * </ul>
     * 
     * @param parameter
     * @param value
     * @return Status code reply
     */
    public byte[] configSet(final byte[] parameter, final byte[] value) {
	client.configSet(parameter, value);
	return client.getBinaryBulkReply();
    }

    public boolean isConnected() {
	return client.isConnected();
    }

    public Long strlen(final byte[] key) {
	client.strlen(key);
	return client.getIntegerReply();
    }

    public void sync() {
	client.sync();
    }

    public Long lpushx(final byte[] key, final byte[]... string) {
	client.lpushx(key, string);
	return client.getIntegerReply();
    }

    /**
     * Undo a {@link #expire(byte[], int) expire} at turning the expire key into
     * a normal key.
     * <p>
     * Time complexity: O(1)
     * 
     * @param key
     * @return Integer reply, specifically: 1: the key is now persist. 0: the
     *         key is not persist (only happens when key not set).
     */
    public Long persist(final byte[] key) {
	client.persist(key);
	return client.getIntegerReply();
    }

    public Long rpushx(final byte[] key, final byte[]... string) {
	client.rpushx(key, string);
	return client.getIntegerReply();
    }

    public byte[] echo(final byte[] string) {
	client.echo(string);
	return client.getBinaryBulkReply();
    }

    public Long linsert(final byte[] key, final LIST_POSITION where,
	    final byte[] pivot, final byte[] value) {
	client.linsert(key, where, pivot, value);
	return client.getIntegerReply();
    }

    public String debug(final DebugParams params) {
	client.debug(params);
	return client.getStatusCodeReply();
    }

    public Client getClient() {
	return client;
    }

    /**
     * Pop a value from a list, push it to another list and return it; or block
     * until one is available
     * 
     * @param source
     * @param destination
     * @param timeout
     * @return the element
     */
    public byte[] brpoplpush(byte[] source, byte[] destination, int timeout) {
	client.brpoplpush(source, destination, timeout);
	client.setTimeoutInfinite();
	byte[] reply = client.getBinaryBulkReply();
	client.rollbackTimeout();
	return reply;
    }

    /**
     * Sets or clears the bit at offset in the string value stored at key
     * 
     * @param key
     * @param offset
     * @param value
     * @return
     */
    public Boolean setbit(byte[] key, long offset, boolean value) {
	client.setbit(key, offset, value);
	return client.getIntegerReply() == 1;
    }

    public Boolean setbit(byte[] key, long offset, byte[] value) {
	client.setbit(key, offset, value);
	return client.getIntegerReply() == 1;
    }

    /**
     * Returns the bit value at offset in the string value stored at key
     * 
     * @param key
     * @param offset
     * @return
     */
    public Boolean getbit(byte[] key, long offset) {
	client.getbit(key, offset);
	return client.getIntegerReply() == 1;
    }
    
    public Long bitpos(final byte[] key, final boolean value) {
	return bitpos(key, value, new BitPosParams());
    }
    
    public Long bitpos(final byte[] key, final boolean value, final BitPosParams params) {
	client.bitpos(key, value, params);
	return client.getIntegerReply();
    }

    public Long setrange(byte[] key, long offset, byte[] value) {
	client.setrange(key, offset, value);
	return client.getIntegerReply();
    }

    public byte[] getrange(byte[] key, long startOffset, long endOffset) {
	client.getrange(key, startOffset, endOffset);
	return client.getBinaryBulkReply();
    }

    public Long publish(byte[] channel, byte[] message) {
	client.publish(channel, message);
	return client.getIntegerReply();
    }

    public void subscribe(BinaryJedisPubSub jedisPubSub, byte[]... channels) {
	client.setTimeoutInfinite();
	jedisPubSub.proceed(client, channels);
	client.rollbackTimeout();
    }

    public void psubscribe(BinaryJedisPubSub jedisPubSub, byte[]... patterns) {
	client.setTimeoutInfinite();
	jedisPubSub.proceedWithPatterns(client, patterns);
	client.rollbackTimeout();
    }

    public Long getDB() {
	return client.getDB();
    }

    /**
     * Evaluates scripts using the Lua interpreter built into Redis starting
     * from version 2.6.0.
     * <p>
     * 
     * @return Script result
     */
    public Object eval(byte[] script, List<byte[]> keys, List<byte[]> args) {
	client.setTimeoutInfinite();
	client.eval(script, toByteArray(keys.size()), getParams(keys, args));
	return client.getOne();
    }

    private byte[][] getParams(List<byte[]> keys, List<byte[]> args) {
	int keyCount = keys.size();
	int argCount = args.size();
	byte[][] params = new byte[keyCount + args.size()][];

	for (int i = 0; i < keyCount; i++)
	    params[i] = keys.get(i);

	for (int i = 0; i < argCount; i++)
	    params[keyCount + i] = args.get(i);

	return params;
    }

    public Object eval(byte[] script, byte[] keyCount, byte[]... params) {
	client.setTimeoutInfinite();
	client.eval(script, keyCount, params);
	return client.getOne();
    }

    public Object eval(byte[] script, int keyCount, byte[]... params) {
	client.setTimeoutInfinite();
	client.eval(script, SafeEncoder.encode(Integer.toString(keyCount)),
		params);
	return client.getOne();
    }

    public Object eval(byte[] script) {
	client.setTimeoutInfinite();
	client.eval(script, 0);
	return client.getOne();
    }

    public Object evalsha(byte[] sha1) {
	client.setTimeoutInfinite();
	client.evalsha(sha1, 0);
	return client.getOne();
    }

    public Object evalsha(byte[] sha1, List<byte[]> keys, List<byte[]> args) {

	int keyCount = keys == null ? 0 : keys.size();
	int argCount = args == null ? 0 : args.size();

	byte[][] params = new byte[keyCount + argCount][];

	for (int i = 0; i < keyCount; i++)
	    params[i] = keys.get(i);

	for (int i = 0; i < argCount; i++)
	    params[keyCount + i] = args.get(i);

	return evalsha(sha1, keyCount, params);
    }

    public Object evalsha(byte[] sha1, int keyCount, byte[]... params) {
	client.setTimeoutInfinite();
	client.evalsha(sha1, keyCount, params);
	return client.getOne();
    }

    public String scriptFlush() {
	client.scriptFlush();
	return client.getStatusCodeReply();
    }

    public List<Long> scriptExists(byte[]... sha1) {
	client.scriptExists(sha1);
	return client.getIntegerMultiBulkReply();
    }

    public byte[] scriptLoad(byte[] script) {
	client.scriptLoad(script);
	return client.getBinaryBulkReply();
    }

    public String scriptKill() {
	client.scriptKill();
	return client.getStatusCodeReply();
    }

    public String slowlogReset() {
	client.slowlogReset();
	return client.getBulkReply();
    }

    public Long slowlogLen() {
	client.slowlogLen();
	return client.getIntegerReply();
    }

    public List<byte[]> slowlogGetBinary() {
	client.slowlogGet();
	return client.getBinaryMultiBulkReply();
    }

    public List<byte[]> slowlogGetBinary(long entries) {
	client.slowlogGet(entries);
	return client.getBinaryMultiBulkReply();
    }

    public Long objectRefcount(byte[] key) {
	client.objectRefcount(key);
	return client.getIntegerReply();
    }

    public byte[] objectEncoding(byte[] key) {
	client.objectEncoding(key);
	return client.getBinaryBulkReply();
    }

    public Long objectIdletime(byte[] key) {
	client.objectIdletime(key);
	return client.getIntegerReply();
    }

    public Long bitcount(final byte[] key) {
	client.bitcount(key);
	return client.getIntegerReply();
    }

    public Long bitcount(final byte[] key, long start, long end) {
	client.bitcount(key, start, end);
	return client.getIntegerReply();
    }

    public Long bitop(BitOP op, final byte[] destKey, byte[]... srcKeys) {
	client.bitop(op, destKey, srcKeys);
	return client.getIntegerReply();
    }

    public byte[] dump(final byte[] key) {
	checkIsInMulti();
	client.dump(key);
	return client.getBinaryBulkReply();
    }

    public String restore(final byte[] key, final int ttl,
	    final byte[] serializedValue) {
	checkIsInMulti();
	client.restore(key, ttl, serializedValue);
	return client.getStatusCodeReply();
    }

    public Long pexpire(final byte[] key, final int milliseconds) {
	checkIsInMulti();
	client.pexpire(key, milliseconds);
	return client.getIntegerReply();
    }

    public Long pexpireAt(final byte[] key, final long millisecondsTimestamp) {
	checkIsInMulti();
	client.pexpireAt(key, millisecondsTimestamp);
	return client.getIntegerReply();
    }

    public Long pttl(final byte[] key) {
	checkIsInMulti();
	client.pttl(key);
	return client.getIntegerReply();
    }

    public Double incrByFloat(final byte[] key, final double increment) {
	checkIsInMulti();
	client.incrByFloat(key, increment);
	String relpy = client.getBulkReply();
	return (relpy != null ? new Double(relpy) : null);
    }

    public String psetex(final byte[] key, final int milliseconds,
	    final byte[] value) {
	checkIsInMulti();
	client.psetex(key, milliseconds, value);
	return client.getStatusCodeReply();
    }

    public String set(final byte[] key, final byte[] value, final byte[] nxxx) {
	checkIsInMulti();
	client.set(key, value, nxxx);
	return client.getStatusCodeReply();
    }

    public String set(final byte[] key, final byte[] value, final byte[] nxxx,
	    final byte[] expx, final int time) {
	checkIsInMulti();
	client.set(key, value, nxxx, expx, time);
	return client.getStatusCodeReply();
    }

    public String clientKill(final byte[] client) {
	checkIsInMulti();
	this.client.clientKill(client);
	return this.client.getStatusCodeReply();
    }

    public String clientGetname() {
	checkIsInMulti();
	client.clientGetname();
	return client.getBulkReply();
    }

    public String clientList() {
	checkIsInMulti();
	client.clientList();
	return client.getBulkReply();
    }

    public String clientSetname(final byte[] name) {
	checkIsInMulti();
	client.clientSetname(name);
	return client.getBulkReply();
    }

    public List<String> time() {
	checkIsInMulti();
	client.time();
	return client.getMultiBulkReply();
    }

    public String migrate(final byte[] host, final int port, final byte[] key,
	    final int destinationDb, final int timeout) {
	checkIsInMulti();
	client.migrate(host, port, key, destinationDb, timeout);
	return client.getStatusCodeReply();
    }

    public Double hincrByFloat(final byte[] key, final byte[] field,
	    double increment) {
	checkIsInMulti();
	client.hincrByFloat(key, field, increment);
	String relpy = client.getBulkReply();
	return (relpy != null ? new Double(relpy) : null);
    }

    /**
     * Syncrhonous replication of Redis as described here:
     * http://antirez.com/news/66
     * 
     * Since Java Object class has implemented "wait" method, we cannot use it,
     * so I had to change the name of the method. Sorry :S
     */
    public Long waitReplicas(int replicas, long timeout) {
	checkIsInMulti();
	client.waitReplicas(replicas, timeout);
	return client.getIntegerReply();
    }

<<<<<<< HEAD
    @Override
    public Long pfadd(final byte[] key, final byte[]... elements) {
	checkIsInMulti();
	client.pfadd(key, elements);
	return client.getIntegerReply();
    }

    @Override
    public long pfcount(final byte[] key) {
	checkIsInMulti();
	client.pfcount(key);
	return client.getIntegerReply();
    }

    @Override
    public String pfmerge(final byte[] destkey, final byte[]... sourcekeys) {
	checkIsInMulti();
	client.pfmerge(destkey, sourcekeys);
	return client.getStatusCodeReply();
    }

    @Override
    public Long pfcount(byte[]... keys) {
        checkIsInMulti();
        client.pfcount(keys);
        return client.getIntegerReply();
    }

=======
    public ScanResult<byte[]> scan(final byte[] cursor) {
	return scan(cursor, new ScanParams());
    }
    
    public ScanResult<byte[]> scan(final byte[] cursor, final ScanParams params) {
	checkIsInMulti();
	client.scan(cursor, params);
	List<Object> result = client.getObjectMultiBulkReply();
	byte[] newcursor = (byte[]) result.get(0);
	List<byte[]> rawResults = (List<byte[]>) result.get(1);
	return new ScanResult<byte[]>(newcursor, rawResults);
    }
    
    public ScanResult<Map.Entry<byte[], byte[]>> hscan(final byte[] key,
	    final byte[] cursor) {
	return hscan(key, cursor, new ScanParams());
    }
    
    public ScanResult<Map.Entry<byte[], byte[]>> hscan(final byte[] key,
	    final byte[] cursor, final ScanParams params) {
	checkIsInMulti();
	client.hscan(key, cursor, params);
	List<Object> result = client.getObjectMultiBulkReply();
	byte[] newcursor = (byte[]) result.get(0);
	List<Map.Entry<byte[], byte[]>> results = new ArrayList<Map.Entry<byte[], byte[]>>();
	List<byte[]> rawResults = (List<byte[]>) result.get(1);
	Iterator<byte[]> iterator = rawResults.iterator();
	while (iterator.hasNext()) {
	    results.add(new AbstractMap.SimpleEntry<byte[], byte[]>(iterator.next(), 
		    iterator.next()));
	}
	return new ScanResult<Map.Entry<byte[], byte[]>>(newcursor, results);
    }
    
    public ScanResult<byte[]> sscan(final byte[] key, final byte[] cursor) {
	return sscan(key, cursor, new ScanParams());
    }
    
    public ScanResult<byte[]> sscan(final byte[] key, final byte[] cursor,
	    final ScanParams params) {
	checkIsInMulti();
	client.sscan(key, cursor, params);
	List<Object> result = client.getObjectMultiBulkReply();
	byte[] newcursor = (byte[]) result.get(0);
	List<byte[]> rawResults = (List<byte[]>) result.get(1);
	return new ScanResult<byte[]>(newcursor, rawResults);
    }
    
    public ScanResult<Tuple> zscan(final byte[] key, final byte[] cursor) {
	return zscan(key, cursor, new ScanParams());
    }
    
    public ScanResult<Tuple> zscan(final byte[] key, final byte[] cursor,
	    final ScanParams params) {
	checkIsInMulti();
	client.zscan(key, cursor, params);
	List<Object> result = client.getObjectMultiBulkReply();
	byte[] newcursor = (byte[]) result.get(0);
	List<Tuple> results = new ArrayList<Tuple>();
	List<byte[]> rawResults = (List<byte[]>) result.get(1);
	Iterator<byte[]> iterator = rawResults.iterator();
	while (iterator.hasNext()) {
	    results.add(new Tuple(iterator.next(), Double
		    .valueOf(SafeEncoder.encode(iterator.next()))));
	}
	return new ScanResult<Tuple>(newcursor, results);
    }
>>>>>>> e1f50b5f
}<|MERGE_RESOLUTION|>--- conflicted
+++ resolved
@@ -3427,7 +3427,6 @@
 	return client.getIntegerReply();
     }
 
-<<<<<<< HEAD
     @Override
     public Long pfadd(final byte[] key, final byte[]... elements) {
 	checkIsInMulti();
@@ -3456,8 +3455,7 @@
         return client.getIntegerReply();
     }
 
-=======
-    public ScanResult<byte[]> scan(final byte[] cursor) {
+ public ScanResult<byte[]> scan(final byte[] cursor) {
 	return scan(cursor, new ScanParams());
     }
     
@@ -3524,5 +3522,4 @@
 	}
 	return new ScanResult<Tuple>(newcursor, results);
     }
->>>>>>> e1f50b5f
 }