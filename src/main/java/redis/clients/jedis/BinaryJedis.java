--- conflicted
+++ resolved
@@ -1778,26 +1778,6 @@
 	return transaction;
     }
 
-<<<<<<< HEAD
-    @Deprecated
-    /**
-     * This method is deprecated due to its error prone
-     * and will be removed on next major release
-     * You can use multi() instead
-     * @see https://github.com/xetorthio/jedis/pull/498
-     */
-    public List<Object> multi(final TransactionBlock jedisTransaction) {
-	List<Object> results = null;
-	jedisTransaction.setClient(client);
-	client.multi();
-	client.getOne(); // expected OK
-	jedisTransaction.execute();
-	results = jedisTransaction.exec();
-	return results;
-    }
-
-=======
->>>>>>> 3ebc25e9
     protected void checkIsInMulti() {
 	if (client.isInMulti()) {
 	    throw new JedisDataException(
