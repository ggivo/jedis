package redis.clients.jedis;

import static redis.clients.jedis.Protocol.toByteArray;

import java.io.Closeable;
import java.net.URI;
import java.util.AbstractMap;
import java.util.ArrayList;
import java.util.HashSet;
import java.util.Iterator;
import java.util.LinkedHashSet;
import java.util.List;
import java.util.Map;
import java.util.Set;

import redis.clients.jedis.BinaryClient.LIST_POSITION;
import redis.clients.jedis.exceptions.JedisDataException;
import redis.clients.jedis.exceptions.JedisException;
import redis.clients.util.JedisByteHashMap;
import redis.clients.util.SafeEncoder;

public class BinaryJedis implements BasicCommands, BinaryJedisCommands,
	MultiKeyBinaryCommands, AdvancedBinaryJedisCommands,
	BinaryScriptingCommands, Closeable {
    protected Client client = null;

    public BinaryJedis(final String host) {
	URI uri = URI.create(host);
	if (uri.getScheme() != null && uri.getScheme().equals("redis")) {
	    client = new Client(uri.getHost(), uri.getPort());
	    client.auth(uri.getUserInfo().split(":", 2)[1]);
	    client.getStatusCodeReply();
	    client.select(Integer.parseInt(uri.getPath().split("/", 2)[1]));
	    client.getStatusCodeReply();
	} else {
	    client = new Client(host);
	}
    }

    public BinaryJedis(final String host, final int port) {
	client = new Client(host, port);
    }

    public BinaryJedis(final String host, final int port, final int timeout) {
	client = new Client(host, port);
	client.setTimeout(timeout);
    }

    public BinaryJedis(final JedisShardInfo shardInfo) {
	client = new Client(shardInfo.getHost(), shardInfo.getPort());
	client.setTimeout(shardInfo.getTimeout());
	client.setPassword(shardInfo.getPassword());
    }

    public BinaryJedis(URI uri) {
	client = new Client(uri.getHost(), uri.getPort());
	client.auth(uri.getUserInfo().split(":", 2)[1]);
	client.getStatusCodeReply();
	client.select(Integer.parseInt(uri.getPath().split("/", 2)[1]));
	client.getStatusCodeReply();
    }

    public String ping() {
	checkIsInMulti();
	client.ping();
	return client.getStatusCodeReply();
    }

    /**
     * Set the string value as value of the key. The string can't be longer than
     * 1073741824 bytes (1 GB).
     * <p>
     * Time complexity: O(1)
     * 
     * @param key
     * @param value
     * @return Status code reply
     */
    public String set(final byte[] key, final byte[] value) {
	checkIsInMulti();
	client.set(key, value);
	return client.getStatusCodeReply();
    }

    /**
     * Set the string value as value of the key. The string can't be longer than
     * 1073741824 bytes (1 GB).
     * 
     * @param key
     * @param value
     * @param nxxx
     *            NX|XX, NX -- Only set the key if it does not already exist. XX
     *            -- Only set the key if it already exist.
     * @param expx
     *            EX|PX, expire time units: EX = seconds; PX = milliseconds
     * @param time
     *            expire time in the units of {@param #expx}
     * @return Status code reply
     */
    public String set(final byte[] key, final byte[] value, final byte[] nxxx,
	    final byte[] expx, final long time) {
	checkIsInMulti();
	client.set(key, value, nxxx, expx, time);
	return client.getStatusCodeReply();
    }

    /**
     * Get the value of the specified key. If the key does not exist the special
     * value 'nil' is returned. If the value stored at key is not a string an
     * error is returned because GET can only handle string values.
     * <p>
     * Time complexity: O(1)
     * 
     * @param key
     * @return Bulk reply
     */
    public byte[] get(final byte[] key) {
	checkIsInMulti();
	client.get(key);
	return client.getBinaryBulkReply();
    }

    /**
     * Ask the server to silently close the connection.
     */
    public String quit() {
	checkIsInMulti();
	client.quit();
	return client.getStatusCodeReply();
    }

    /**
     * Test if the specified key exists. The command returns "1" if the key
     * exists, otherwise "0" is returned. Note that even keys set with an empty
     * string as value will return "1".
     * 
     * Time complexity: O(1)
     * 
     * @param key
     * @return Integer reply, "1" if the key exists, otherwise "0"
     */
    public Boolean exists(final byte[] key) {
	checkIsInMulti();
	client.exists(key);
	return client.getIntegerReply() == 1;
    }

    /**
     * Remove the specified keys. If a given key does not exist no operation is
     * performed for this key. The command returns the number of keys removed.
     * 
     * Time complexity: O(1)
     * 
     * @param keys
     * @return Integer reply, specifically: an integer greater than 0 if one or
     *         more keys were removed 0 if none of the specified key existed
     */
    public Long del(final byte[]... keys) {
	checkIsInMulti();
	client.del(keys);
	return client.getIntegerReply();
    }

    public Long del(final byte[] key) {
	checkIsInMulti();
	client.del(key);
	return client.getIntegerReply();
    }

    /**
     * Return the type of the value stored at key in form of a string. The type
     * can be one of "none", "string", "list", "set". "none" is returned if the
     * key does not exist.
     * 
     * Time complexity: O(1)
     * 
     * @param key
     * @return Status code reply, specifically: "none" if the key does not exist
     *         "string" if the key contains a String value "list" if the key
     *         contains a List value "set" if the key contains a Set value
     *         "zset" if the key contains a Sorted Set value "hash" if the key
     *         contains a Hash value
     */
    public String type(final byte[] key) {
	checkIsInMulti();
	client.type(key);
	return client.getStatusCodeReply();
    }

    /**
     * Delete all the keys of the currently selected DB. This command never
     * fails.
     * 
     * @return Status code reply
     */
    public String flushDB() {
	checkIsInMulti();
	client.flushDB();
	return client.getStatusCodeReply();
    }

    /**
     * Returns all the keys matching the glob-style pattern as space separated
     * strings. For example if you have in the database the keys "foo" and
     * "foobar" the command "KEYS foo*" will return "foo foobar".
     * <p>
     * Note that while the time complexity for this operation is O(n) the
     * constant times are pretty low. For example Redis running on an entry
     * level laptop can scan a 1 million keys database in 40 milliseconds.
     * <b>Still it's better to consider this one of the slow commands that may
     * ruin the DB performance if not used with care.</b>
     * <p>
     * In other words this command is intended only for debugging and special
     * operations like creating a script to change the DB schema. Don't use it
     * in your normal code. Use Redis Sets in order to group together a subset
     * of objects.
     * <p>
     * Glob style patterns examples:
     * <ul>
     * <li>h?llo will match hello hallo hhllo
     * <li>h*llo will match hllo heeeello
     * <li>h[ae]llo will match hello and hallo, but not hillo
     * </ul>
     * <p>
     * Use \ to escape special chars if you want to match them verbatim.
     * <p>
     * Time complexity: O(n) (with n being the number of keys in the DB, and
     * assuming keys and pattern of limited length)
     * 
     * @param pattern
     * @return Multi bulk reply
     */
    public Set<byte[]> keys(final byte[] pattern) {
	checkIsInMulti();
	client.keys(pattern);
	final HashSet<byte[]> keySet = new HashSet<byte[]>(
		client.getBinaryMultiBulkReply());
	return keySet;
    }

    /**
     * Return a randomly selected key from the currently selected DB.
     * <p>
     * Time complexity: O(1)
     * 
     * @return Singe line reply, specifically the randomly selected key or an
     *         empty string is the database is empty
     */
    public byte[] randomBinaryKey() {
	checkIsInMulti();
	client.randomKey();
	return client.getBinaryBulkReply();
    }

    /**
     * Atomically renames the key oldkey to newkey. If the source and
     * destination name are the same an error is returned. If newkey already
     * exists it is overwritten.
     * <p>
     * Time complexity: O(1)
     * 
     * @param oldkey
     * @param newkey
     * @return Status code repy
     */
    public String rename(final byte[] oldkey, final byte[] newkey) {
	checkIsInMulti();
	client.rename(oldkey, newkey);
	return client.getStatusCodeReply();
    }

    /**
     * Rename oldkey into newkey but fails if the destination key newkey already
     * exists.
     * <p>
     * Time complexity: O(1)
     * 
     * @param oldkey
     * @param newkey
     * @return Integer reply, specifically: 1 if the key was renamed 0 if the
     *         target key already exist
     */
    public Long renamenx(final byte[] oldkey, final byte[] newkey) {
	checkIsInMulti();
	client.renamenx(oldkey, newkey);
	return client.getIntegerReply();
    }

    /**
     * Return the number of keys in the currently selected database.
     * 
     * @return Integer reply
     */
    public Long dbSize() {
	checkIsInMulti();
	client.dbSize();
	return client.getIntegerReply();
    }

    /**
     * Set a timeout on the specified key. After the timeout the key will be
     * automatically deleted by the server. A key with an associated timeout is
     * said to be volatile in Redis terminology.
     * <p>
     * Voltile keys are stored on disk like the other keys, the timeout is
     * persistent too like all the other aspects of the dataset. Saving a
     * dataset containing expires and stopping the server does not stop the flow
     * of time as Redis stores on disk the time when the key will no longer be
     * available as Unix time, and not the remaining seconds.
     * <p>
     * Since Redis 2.1.3 you can update the value of the timeout of a key
     * already having an expire set. It is also possible to undo the expire at
     * all turning the key into a normal key using the {@link #persist(byte[])
     * PERSIST} command.
     * <p>
     * Time complexity: O(1)
     * 
     * @see <ahref="http://code.google.com/p/redis/wiki/ExpireCommand">ExpireCommand</a>
     * 
     * @param key
     * @param seconds
     * @return Integer reply, specifically: 1: the timeout was set. 0: the
     *         timeout was not set since the key already has an associated
     *         timeout (this may happen only in Redis versions < 2.1.3, Redis >=
     *         2.1.3 will happily update the timeout), or the key does not
     *         exist.
     */
    public Long expire(final byte[] key, final int seconds) {
	checkIsInMulti();
	client.expire(key, seconds);
	return client.getIntegerReply();
    }

    /**
     * EXPIREAT works exctly like {@link #expire(byte[], int) EXPIRE} but
     * instead to get the number of seconds representing the Time To Live of the
     * key as a second argument (that is a relative way of specifing the TTL),
     * it takes an absolute one in the form of a UNIX timestamp (Number of
     * seconds elapsed since 1 Gen 1970).
     * <p>
     * EXPIREAT was introduced in order to implement the Append Only File
     * persistence mode so that EXPIRE commands are automatically translated
     * into EXPIREAT commands for the append only file. Of course EXPIREAT can
     * also used by programmers that need a way to simply specify that a given
     * key should expire at a given time in the future.
     * <p>
     * Since Redis 2.1.3 you can update the value of the timeout of a key
     * already having an expire set. It is also possible to undo the expire at
     * all turning the key into a normal key using the {@link #persist(byte[])
     * PERSIST} command.
     * <p>
     * Time complexity: O(1)
     * 
     * @see <ahref="http://code.google.com/p/redis/wiki/ExpireCommand">ExpireCommand</a>
     * 
     * @param key
     * @param unixTime
     * @return Integer reply, specifically: 1: the timeout was set. 0: the
     *         timeout was not set since the key already has an associated
     *         timeout (this may happen only in Redis versions < 2.1.3, Redis >=
     *         2.1.3 will happily update the timeout), or the key does not
     *         exist.
     */
    public Long expireAt(final byte[] key, final long unixTime) {
	checkIsInMulti();
	client.expireAt(key, unixTime);
	return client.getIntegerReply();
    }

    /**
     * The TTL command returns the remaining time to live in seconds of a key
     * that has an {@link #expire(byte[], int) EXPIRE} set. This introspection
     * capability allows a Redis client to check how many seconds a given key
     * will continue to be part of the dataset.
     * 
     * @param key
     * @return Integer reply, returns the remaining time to live in seconds of a
     *         key that has an EXPIRE. If the Key does not exists or does not
     *         have an associated expire, -1 is returned.
     */
    public Long ttl(final byte[] key) {
	checkIsInMulti();
	client.ttl(key);
	return client.getIntegerReply();
    }

    /**
     * Select the DB with having the specified zero-based numeric index. For
     * default every new client connection is automatically selected to DB 0.
     * 
     * @param index
     * @return Status code reply
     */
    public String select(final int index) {
	checkIsInMulti();
	client.select(index);
	return client.getStatusCodeReply();
    }

    /**
     * Move the specified key from the currently selected DB to the specified
     * destination DB. Note that this command returns 1 only if the key was
     * successfully moved, and 0 if the target key was already there or if the
     * source key was not found at all, so it is possible to use MOVE as a
     * locking primitive.
     * 
     * @param key
     * @param dbIndex
     * @return Integer reply, specifically: 1 if the key was moved 0 if the key
     *         was not moved because already present on the target DB or was not
     *         found in the current DB.
     */
    public Long move(final byte[] key, final int dbIndex) {
	checkIsInMulti();
	client.move(key, dbIndex);
	return client.getIntegerReply();
    }

    /**
     * Delete all the keys of all the existing databases, not just the currently
     * selected one. This command never fails.
     * 
     * @return Status code reply
     */
    public String flushAll() {
	checkIsInMulti();
	client.flushAll();
	return client.getStatusCodeReply();
    }

    /**
     * GETSET is an atomic set this value and return the old value command. Set
     * key to the string value and return the old value stored at key. The
     * string can't be longer than 1073741824 bytes (1 GB).
     * <p>
     * Time complexity: O(1)
     * 
     * @param key
     * @param value
     * @return Bulk reply
     */
    public byte[] getSet(final byte[] key, final byte[] value) {
	checkIsInMulti();
	client.getSet(key, value);
	return client.getBinaryBulkReply();
    }

    /**
     * Get the values of all the specified keys. If one or more keys dont exist
     * or is not of type String, a 'nil' value is returned instead of the value
     * of the specified key, but the operation never fails.
     * <p>
     * Time complexity: O(1) for every key
     * 
     * @param keys
     * @return Multi bulk reply
     */
    public List<byte[]> mget(final byte[]... keys) {
	checkIsInMulti();
	client.mget(keys);
	return client.getBinaryMultiBulkReply();
    }

    /**
     * SETNX works exactly like {@link #set(byte[], byte[]) SET} with the only
     * difference that if the key already exists no operation is performed.
     * SETNX actually means "SET if Not eXists".
     * <p>
     * Time complexity: O(1)
     * 
     * @param key
     * @param value
     * @return Integer reply, specifically: 1 if the key was set 0 if the key
     *         was not set
     */
    public Long setnx(final byte[] key, final byte[] value) {
	checkIsInMulti();
	client.setnx(key, value);
	return client.getIntegerReply();
    }

    /**
     * The command is exactly equivalent to the following group of commands:
     * {@link #set(byte[], byte[]) SET} + {@link #expire(byte[], int) EXPIRE}.
     * The operation is atomic.
     * <p>
     * Time complexity: O(1)
     * 
     * @param key
     * @param seconds
     * @param value
     * @return Status code reply
     */
    public String setex(final byte[] key, final int seconds, final byte[] value) {
	checkIsInMulti();
	client.setex(key, seconds, value);
	return client.getStatusCodeReply();
    }

    /**
     * Set the the respective keys to the respective values. MSET will replace
     * old values with new values, while {@link #msetnx(String...) MSETNX} will
     * not perform any operation at all even if just a single key already
     * exists.
     * <p>
     * Because of this semantic MSETNX can be used in order to set different
     * keys representing different fields of an unique logic object in a way
     * that ensures that either all the fields or none at all are set.
     * <p>
     * Both MSET and MSETNX are atomic operations. This means that for instance
     * if the keys A and B are modified, another client talking to Redis can
     * either see the changes to both A and B at once, or no modification at
     * all.
     * 
     * @see #msetnx(String...)
     * 
     * @param keysvalues
     * @return Status code reply Basically +OK as MSET can't fail
     */
    public String mset(final byte[]... keysvalues) {
	checkIsInMulti();
	client.mset(keysvalues);
	return client.getStatusCodeReply();
    }

    /**
     * Set the the respective keys to the respective values.
     * {@link #mset(String...) MSET} will replace old values with new values,
     * while MSETNX will not perform any operation at all even if just a single
     * key already exists.
     * <p>
     * Because of this semantic MSETNX can be used in order to set different
     * keys representing different fields of an unique logic object in a way
     * that ensures that either all the fields or none at all are set.
     * <p>
     * Both MSET and MSETNX are atomic operations. This means that for instance
     * if the keys A and B are modified, another client talking to Redis can
     * either see the changes to both A and B at once, or no modification at
     * all.
     * 
     * @see #mset(String...)
     * 
     * @param keysvalues
     * @return Integer reply, specifically: 1 if the all the keys were set 0 if
     *         no key was set (at least one key already existed)
     */
    public Long msetnx(final byte[]... keysvalues) {
	checkIsInMulti();
	client.msetnx(keysvalues);
	return client.getIntegerReply();
    }

    /**
     * IDECRBY work just like {@link #decr(String) INCR} but instead to
     * decrement by 1 the decrement is integer.
     * <p>
     * INCR commands are limited to 64 bit signed integers.
     * <p>
     * Note: this is actually a string operation, that is, in Redis there are
     * not "integer" types. Simply the string stored at the key is parsed as a
     * base 10 64 bit signed integer, incremented, and then converted back as a
     * string.
     * <p>
     * Time complexity: O(1)
     * 
     * @see #incr(byte[])
     * @see #decr(byte[])
     * @see #incrBy(byte[], long)
     * 
     * @param key
     * @param integer
     * @return Integer reply, this commands will reply with the new value of key
     *         after the increment.
     */
    public Long decrBy(final byte[] key, final long integer) {
	checkIsInMulti();
	client.decrBy(key, integer);
	return client.getIntegerReply();
    }

    /**
     * Decrement the number stored at key by one. If the key does not exist or
     * contains a value of a wrong type, set the key to the value of "0" before
     * to perform the decrement operation.
     * <p>
     * INCR commands are limited to 64 bit signed integers.
     * <p>
     * Note: this is actually a string operation, that is, in Redis there are
     * not "integer" types. Simply the string stored at the key is parsed as a
     * base 10 64 bit signed integer, incremented, and then converted back as a
     * string.
     * <p>
     * Time complexity: O(1)
     * 
     * @see #incr(byte[])
     * @see #incrBy(byte[], long)
     * @see #decrBy(byte[], long)
     * 
     * @param key
     * @return Integer reply, this commands will reply with the new value of key
     *         after the increment.
     */
    public Long decr(final byte[] key) {
	checkIsInMulti();
	client.decr(key);
	return client.getIntegerReply();
    }

    /**
     * INCRBY work just like {@link #incr(byte[]) INCR} but instead to increment
     * by 1 the increment is integer.
     * <p>
     * INCR commands are limited to 64 bit signed integers.
     * <p>
     * Note: this is actually a string operation, that is, in Redis there are
     * not "integer" types. Simply the string stored at the key is parsed as a
     * base 10 64 bit signed integer, incremented, and then converted back as a
     * string.
     * <p>
     * Time complexity: O(1)
     * 
     * @see #incr(byte[])
     * @see #decr(byte[])
     * @see #decrBy(byte[], long)
     * 
     * @param key
     * @param integer
     * @return Integer reply, this commands will reply with the new value of key
     *         after the increment.
     */
    public Long incrBy(final byte[] key, final long integer) {
	checkIsInMulti();
	client.incrBy(key, integer);
	return client.getIntegerReply();
    }

    /**
     * INCRBYFLOAT work just like {@link #incrBy(byte[]) INCRBY} but increments
     * by floats instead of integers.
     * <p>
     * INCRBYFLOAT commands are limited to double precision floating point
     * values.
     * <p>
     * Note: this is actually a string operation, that is, in Redis there are
     * not "double" types. Simply the string stored at the key is parsed as a
     * base double precision floating point value, incremented, and then
     * converted back as a string. There is no DECRYBYFLOAT but providing a
     * negative value will work as expected.
     * <p>
     * Time complexity: O(1)
     * 
     * @see #incr(byte[])
     * @see #decr(byte[])
     * @see #decrBy(byte[], long)
     * 
     * @param key
     * @param integer
     * @return Integer reply, this commands will reply with the new value of key
     *         after the increment.
     */
    public Double incrByFloat(final byte[] key, final double integer) {
	checkIsInMulti();
	client.incrByFloat(key, integer);
	String dval = client.getBulkReply();
	return (dval != null ? new Double(dval) : null);
    }

    /**
     * Increment the number stored at key by one. If the key does not exist or
     * contains a value of a wrong type, set the key to the value of "0" before
     * to perform the increment operation.
     * <p>
     * INCR commands are limited to 64 bit signed integers.
     * <p>
     * Note: this is actually a string operation, that is, in Redis there are
     * not "integer" types. Simply the string stored at the key is parsed as a
     * base 10 64 bit signed integer, incremented, and then converted back as a
     * string.
     * <p>
     * Time complexity: O(1)
     * 
     * @see #incrBy(byte[], long)
     * @see #decr(byte[])
     * @see #decrBy(byte[], long)
     * 
     * @param key
     * @return Integer reply, this commands will reply with the new value of key
     *         after the increment.
     */
    public Long incr(final byte[] key) {
	checkIsInMulti();
	client.incr(key);
	return client.getIntegerReply();
    }

    /**
     * If the key already exists and is a string, this command appends the
     * provided value at the end of the string. If the key does not exist it is
     * created and set as an empty string, so APPEND will be very similar to SET
     * in this special case.
     * <p>
     * Time complexity: O(1). The amortized time complexity is O(1) assuming the
     * appended value is small and the already present value is of any size,
     * since the dynamic string library used by Redis will double the free space
     * available on every reallocation.
     * 
     * @param key
     * @param value
     * @return Integer reply, specifically the total length of the string after
     *         the append operation.
     */
    public Long append(final byte[] key, final byte[] value) {
	checkIsInMulti();
	client.append(key, value);
	return client.getIntegerReply();
    }

    /**
     * Return a subset of the string from offset start to offset end (both
     * offsets are inclusive). Negative offsets can be used in order to provide
     * an offset starting from the end of the string. So -1 means the last char,
     * -2 the penultimate and so forth.
     * <p>
     * The function handles out of range requests without raising an error, but
     * just limiting the resulting range to the actual length of the string.
     * <p>
     * Time complexity: O(start+n) (with start being the start index and n the
     * total length of the requested range). Note that the lookup part of this
     * command is O(1) so for small strings this is actually an O(1) command.
     * 
     * @param key
     * @param start
     * @param end
     * @return Bulk reply
     */
    public byte[] substr(final byte[] key, final int start, final int end) {
	checkIsInMulti();
	client.substr(key, start, end);
	return client.getBinaryBulkReply();
    }

    /**
     * 
     * Set the specified hash field to the specified value.
     * <p>
     * If key does not exist, a new key holding a hash is created.
     * <p>
     * <b>Time complexity:</b> O(1)
     * 
     * @param key
     * @param field
     * @param value
     * @return If the field already exists, and the HSET just produced an update
     *         of the value, 0 is returned, otherwise if a new field is created
     *         1 is returned.
     */
    public Long hset(final byte[] key, final byte[] field, final byte[] value) {
	checkIsInMulti();
	client.hset(key, field, value);
	return client.getIntegerReply();
    }

    /**
     * If key holds a hash, retrieve the value associated to the specified
     * field.
     * <p>
     * If the field is not found or the key does not exist, a special 'nil'
     * value is returned.
     * <p>
     * <b>Time complexity:</b> O(1)
     * 
     * @param key
     * @param field
     * @return Bulk reply
     */
    public byte[] hget(final byte[] key, final byte[] field) {
	checkIsInMulti();
	client.hget(key, field);
	return client.getBinaryBulkReply();
    }

    /**
     * 
     * Set the specified hash field to the specified value if the field not
     * exists. <b>Time complexity:</b> O(1)
     * 
     * @param key
     * @param field
     * @param value
     * @return If the field already exists, 0 is returned, otherwise if a new
     *         field is created 1 is returned.
     */
    public Long hsetnx(final byte[] key, final byte[] field, final byte[] value) {
	checkIsInMulti();
	client.hsetnx(key, field, value);
	return client.getIntegerReply();
    }

    /**
     * Set the respective fields to the respective values. HMSET replaces old
     * values with new values.
     * <p>
     * If key does not exist, a new key holding a hash is created.
     * <p>
     * <b>Time complexity:</b> O(N) (with N being the number of fields)
     * 
     * @param key
     * @param hash
     * @return Always OK because HMSET can't fail
     */
    public String hmset(final byte[] key, final Map<byte[], byte[]> hash) {
	checkIsInMulti();
	client.hmset(key, hash);
	return client.getStatusCodeReply();
    }

    /**
     * Retrieve the values associated to the specified fields.
     * <p>
     * If some of the specified fields do not exist, nil values are returned.
     * Non existing keys are considered like empty hashes.
     * <p>
     * <b>Time complexity:</b> O(N) (with N being the number of fields)
     * 
     * @param key
     * @param fields
     * @return Multi Bulk Reply specifically a list of all the values associated
     *         with the specified fields, in the same order of the request.
     */
    public List<byte[]> hmget(final byte[] key, final byte[]... fields) {
	checkIsInMulti();
	client.hmget(key, fields);
	return client.getBinaryMultiBulkReply();
    }

    /**
     * Increment the number stored at field in the hash at key by value. If key
     * does not exist, a new key holding a hash is created. If field does not
     * exist or holds a string, the value is set to 0 before applying the
     * operation. Since the value argument is signed you can use this command to
     * perform both increments and decrements.
     * <p>
     * The range of values supported by HINCRBY is limited to 64 bit signed
     * integers.
     * <p>
     * <b>Time complexity:</b> O(1)
     * 
     * @param key
     * @param field
     * @param value
     * @return Integer reply The new value at field after the increment
     *         operation.
     */
    public Long hincrBy(final byte[] key, final byte[] field, final long value) {
	checkIsInMulti();
	client.hincrBy(key, field, value);
	return client.getIntegerReply();
    }

    /**
     * Increment the number stored at field in the hash at key by a double
     * precision floating point value. If key does not exist, a new key holding
     * a hash is created. If field does not exist or holds a string, the value
     * is set to 0 before applying the operation. Since the value argument is
     * signed you can use this command to perform both increments and
     * decrements.
     * <p>
     * The range of values supported by HINCRBYFLOAT is limited to double
     * precision floating point values.
     * <p>
     * <b>Time complexity:</b> O(1)
     * 
     * @param key
     * @param field
     * @param value
     * @return Double precision floating point reply The new value at field
     *         after the increment operation.
     */
    public Double hincrByFloat(final byte[] key, final byte[] field,
	    final double value) {
	checkIsInMulti();
	client.hincrByFloat(key, field, value);
	final String dval = client.getBulkReply();
	return (dval != null ? new Double(dval) : null);
    }

    /**
     * Test for existence of a specified field in a hash.
     * 
     * <b>Time complexity:</b> O(1)
     * 
     * @param key
     * @param field
     * @return Return 1 if the hash stored at key contains the specified field.
     *         Return 0 if the key is not found or the field is not present.
     */
    public Boolean hexists(final byte[] key, final byte[] field) {
	checkIsInMulti();
	client.hexists(key, field);
	return client.getIntegerReply() == 1;
    }

    /**
     * Remove the specified field from an hash stored at key.
     * <p>
     * <b>Time complexity:</b> O(1)
     * 
     * @param key
     * @param fields
     * @return If the field was present in the hash it is deleted and 1 is
     *         returned, otherwise 0 is returned and no operation is performed.
     */
    public Long hdel(final byte[] key, final byte[]... fields) {
	checkIsInMulti();
	client.hdel(key, fields);
	return client.getIntegerReply();
    }

    /**
     * Return the number of items in a hash.
     * <p>
     * <b>Time complexity:</b> O(1)
     * 
     * @param key
     * @return The number of entries (fields) contained in the hash stored at
     *         key. If the specified key does not exist, 0 is returned assuming
     *         an empty hash.
     */
    public Long hlen(final byte[] key) {
	checkIsInMulti();
	client.hlen(key);
	return client.getIntegerReply();
    }

    /**
     * Return all the fields in a hash.
     * <p>
     * <b>Time complexity:</b> O(N), where N is the total number of entries
     * 
     * @param key
     * @return All the fields names contained into a hash.
     */
    public Set<byte[]> hkeys(final byte[] key) {
	checkIsInMulti();
	client.hkeys(key);
	final List<byte[]> lresult = client.getBinaryMultiBulkReply();
	return new HashSet<byte[]>(lresult);
    }

    /**
     * Return all the values in a hash.
     * <p>
     * <b>Time complexity:</b> O(N), where N is the total number of entries
     * 
     * @param key
     * @return All the fields values contained into a hash.
     */
    public List<byte[]> hvals(final byte[] key) {
	checkIsInMulti();
	client.hvals(key);
	final List<byte[]> lresult = client.getBinaryMultiBulkReply();
	return lresult;
    }

    /**
     * Return all the fields and associated values in a hash.
     * <p>
     * <b>Time complexity:</b> O(N), where N is the total number of entries
     * 
     * @param key
     * @return All the fields and values contained into a hash.
     */
    public Map<byte[], byte[]> hgetAll(final byte[] key) {
	checkIsInMulti();
	client.hgetAll(key);
	final List<byte[]> flatHash = client.getBinaryMultiBulkReply();
	final Map<byte[], byte[]> hash = new JedisByteHashMap();
	final Iterator<byte[]> iterator = flatHash.iterator();
	while (iterator.hasNext()) {
	    hash.put(iterator.next(), iterator.next());
	}

	return hash;
    }

    /**
     * Add the string value to the head (LPUSH) or tail (RPUSH) of the list
     * stored at key. If the key does not exist an empty list is created just
     * before the append operation. If the key exists but is not a List an error
     * is returned.
     * <p>
     * Time complexity: O(1)
     * 
     * @see BinaryJedis#rpush(byte[], byte[]...)
     * 
     * @param key
     * @param strings
     * @return Integer reply, specifically, the number of elements inside the
     *         list after the push operation.
     */
    public Long rpush(final byte[] key, final byte[]... strings) {
	checkIsInMulti();
	client.rpush(key, strings);
	return client.getIntegerReply();
    }

    /**
     * Add the string value to the head (LPUSH) or tail (RPUSH) of the list
     * stored at key. If the key does not exist an empty list is created just
     * before the append operation. If the key exists but is not a List an error
     * is returned.
     * <p>
     * Time complexity: O(1)
     * 
     * @see BinaryJedis#rpush(byte[], byte[]...)
     * 
     * @param key
     * @param strings
     * @return Integer reply, specifically, the number of elements inside the
     *         list after the push operation.
     */
    public Long lpush(final byte[] key, final byte[]... strings) {
	checkIsInMulti();
	client.lpush(key, strings);
	return client.getIntegerReply();
    }

    /**
     * Return the length of the list stored at the specified key. If the key
     * does not exist zero is returned (the same behaviour as for empty lists).
     * If the value stored at key is not a list an error is returned.
     * <p>
     * Time complexity: O(1)
     * 
     * @param key
     * @return The length of the list.
     */
    public Long llen(final byte[] key) {
	checkIsInMulti();
	client.llen(key);
	return client.getIntegerReply();
    }

    /**
     * Return the specified elements of the list stored at the specified key.
     * Start and end are zero-based indexes. 0 is the first element of the list
     * (the list head), 1 the next element and so on.
     * <p>
     * For example LRANGE foobar 0 2 will return the first three elements of the
     * list.
     * <p>
     * start and end can also be negative numbers indicating offsets from the
     * end of the list. For example -1 is the last element of the list, -2 the
     * penultimate element and so on.
     * <p>
     * <b>Consistency with range functions in various programming languages</b>
     * <p>
     * Note that if you have a list of numbers from 0 to 100, LRANGE 0 10 will
     * return 11 elements, that is, rightmost item is included. This may or may
     * not be consistent with behavior of range-related functions in your
     * programming language of choice (think Ruby's Range.new, Array#slice or
     * Python's range() function).
     * <p>
     * LRANGE behavior is consistent with one of Tcl.
     * <p>
     * <b>Out-of-range indexes</b>
     * <p>
     * Indexes out of range will not produce an error: if start is over the end
     * of the list, or start > end, an empty list is returned. If end is over
     * the end of the list Redis will threat it just like the last element of
     * the list.
     * <p>
     * Time complexity: O(start+n) (with n being the length of the range and
     * start being the start offset)
     * 
     * @param key
     * @param start
     * @param end
     * @return Multi bulk reply, specifically a list of elements in the
     *         specified range.
     */
    public List<byte[]> lrange(final byte[] key, final long start,
	    final long end) {
	checkIsInMulti();
	client.lrange(key, start, end);
	return client.getBinaryMultiBulkReply();
    }

    /**
     * Trim an existing list so that it will contain only the specified range of
     * elements specified. Start and end are zero-based indexes. 0 is the first
     * element of the list (the list head), 1 the next element and so on.
     * <p>
     * For example LTRIM foobar 0 2 will modify the list stored at foobar key so
     * that only the first three elements of the list will remain.
     * <p>
     * start and end can also be negative numbers indicating offsets from the
     * end of the list. For example -1 is the last element of the list, -2 the
     * penultimate element and so on.
     * <p>
     * Indexes out of range will not produce an error: if start is over the end
     * of the list, or start > end, an empty list is left as value. If end over
     * the end of the list Redis will threat it just like the last element of
     * the list.
     * <p>
     * Hint: the obvious use of LTRIM is together with LPUSH/RPUSH. For example:
     * <p>
     * {@code lpush("mylist", "someelement"); ltrim("mylist", 0, 99); * }
     * <p>
     * The above two commands will push elements in the list taking care that
     * the list will not grow without limits. This is very useful when using
     * Redis to store logs for example. It is important to note that when used
     * in this way LTRIM is an O(1) operation because in the average case just
     * one element is removed from the tail of the list.
     * <p>
     * Time complexity: O(n) (with n being len of list - len of range)
     * 
     * @param key
     * @param start
     * @param end
     * @return Status code reply
     */
    public String ltrim(final byte[] key, final long start, final long end) {
	checkIsInMulti();
	client.ltrim(key, start, end);
	return client.getStatusCodeReply();
    }

    /**
     * Return the specified element of the list stored at the specified key. 0
     * is the first element, 1 the second and so on. Negative indexes are
     * supported, for example -1 is the last element, -2 the penultimate and so
     * on.
     * <p>
     * If the value stored at key is not of list type an error is returned. If
     * the index is out of range a 'nil' reply is returned.
     * <p>
     * Note that even if the average time complexity is O(n) asking for the
     * first or the last element of the list is O(1).
     * <p>
     * Time complexity: O(n) (with n being the length of the list)
     * 
     * @param key
     * @param index
     * @return Bulk reply, specifically the requested element
     */
    public byte[] lindex(final byte[] key, final long index) {
	checkIsInMulti();
	client.lindex(key, index);
	return client.getBinaryBulkReply();
    }

    /**
     * Set a new value as the element at index position of the List at key.
     * <p>
     * Out of range indexes will generate an error.
     * <p>
     * Similarly to other list commands accepting indexes, the index can be
     * negative to access elements starting from the end of the list. So -1 is
     * the last element, -2 is the penultimate, and so forth.
     * <p>
     * <b>Time complexity:</b>
     * <p>
     * O(N) (with N being the length of the list), setting the first or last
     * elements of the list is O(1).
     * 
     * @see #lindex(byte[], int)
     * 
     * @param key
     * @param index
     * @param value
     * @return Status code reply
     */
    public String lset(final byte[] key, final long index, final byte[] value) {
	checkIsInMulti();
	client.lset(key, index, value);
	return client.getStatusCodeReply();
    }

    /**
     * Remove the first count occurrences of the value element from the list. If
     * count is zero all the elements are removed. If count is negative elements
     * are removed from tail to head, instead to go from head to tail that is
     * the normal behaviour. So for example LREM with count -2 and hello as
     * value to remove against the list (a,b,c,hello,x,hello,hello) will have
     * the list (a,b,c,hello,x). The number of removed elements is returned as
     * an integer, see below for more information about the returned value. Note
     * that non existing keys are considered like empty lists by LREM, so LREM
     * against non existing keys will always return 0.
     * <p>
     * Time complexity: O(N) (with N being the length of the list)
     * 
     * @param key
     * @param count
     * @param value
     * @return Integer Reply, specifically: The number of removed elements if
     *         the operation succeeded
     */
    public Long lrem(final byte[] key, final long count, final byte[] value) {
	checkIsInMulti();
	client.lrem(key, count, value);
	return client.getIntegerReply();
    }

    /**
     * Atomically return and remove the first (LPOP) or last (RPOP) element of
     * the list. For example if the list contains the elements "a","b","c" LPOP
     * will return "a" and the list will become "b","c".
     * <p>
     * If the key does not exist or the list is already empty the special value
     * 'nil' is returned.
     * 
     * @see #rpop(byte[])
     * 
     * @param key
     * @return Bulk reply
     */
    public byte[] lpop(final byte[] key) {
	checkIsInMulti();
	client.lpop(key);
	return client.getBinaryBulkReply();
    }

    /**
     * Atomically return and remove the first (LPOP) or last (RPOP) element of
     * the list. For example if the list contains the elements "a","b","c" LPOP
     * will return "a" and the list will become "b","c".
     * <p>
     * If the key does not exist or the list is already empty the special value
     * 'nil' is returned.
     * 
     * @see #lpop(byte[])
     * 
     * @param key
     * @return Bulk reply
     */
    public byte[] rpop(final byte[] key) {
	checkIsInMulti();
	client.rpop(key);
	return client.getBinaryBulkReply();
    }

    /**
     * Atomically return and remove the last (tail) element of the srckey list,
     * and push the element as the first (head) element of the dstkey list. For
     * example if the source list contains the elements "a","b","c" and the
     * destination list contains the elements "foo","bar" after an RPOPLPUSH
     * command the content of the two lists will be "a","b" and "c","foo","bar".
     * <p>
     * If the key does not exist or the list is already empty the special value
     * 'nil' is returned. If the srckey and dstkey are the same the operation is
     * equivalent to removing the last element from the list and pusing it as
     * first element of the list, so it's a "list rotation" command.
     * <p>
     * Time complexity: O(1)
     * 
     * @param srckey
     * @param dstkey
     * @return Bulk reply
     */
    public byte[] rpoplpush(final byte[] srckey, final byte[] dstkey) {
	checkIsInMulti();
	client.rpoplpush(srckey, dstkey);
	return client.getBinaryBulkReply();
    }

    /**
     * Add the specified member to the set value stored at key. If member is
     * already a member of the set no operation is performed. If key does not
     * exist a new set with the specified member as sole member is created. If
     * the key exists but does not hold a set value an error is returned.
     * <p>
     * Time complexity O(1)
     * 
     * @param key
     * @param members
     * @return Integer reply, specifically: 1 if the new element was added 0 if
     *         the element was already a member of the set
     */
    public Long sadd(final byte[] key, final byte[]... members) {
	checkIsInMulti();
	client.sadd(key, members);
	return client.getIntegerReply();
    }

    /**
     * Return all the members (elements) of the set value stored at key. This is
     * just syntax glue for {@link #sinter(String...) SINTER}.
     * <p>
     * Time complexity O(N)
     * 
     * @param key
     * @return Multi bulk reply
     */
    public Set<byte[]> smembers(final byte[] key) {
	checkIsInMulti();
	client.smembers(key);
	final List<byte[]> members = client.getBinaryMultiBulkReply();
	return new HashSet<byte[]>(members);
    }

    /**
     * Remove the specified member from the set value stored at key. If member
     * was not a member of the set no operation is performed. If key does not
     * hold a set value an error is returned.
     * <p>
     * Time complexity O(1)
     * 
     * @param key
     * @param member
     * @return Integer reply, specifically: 1 if the new element was removed 0
     *         if the new element was not a member of the set
     */
    public Long srem(final byte[] key, final byte[]... member) {
	checkIsInMulti();
	client.srem(key, member);
	return client.getIntegerReply();
    }

    /**
     * Remove a random element from a Set returning it as return value. If the
     * Set is empty or the key does not exist, a nil object is returned.
     * <p>
     * The {@link #srandmember(byte[])} command does a similar work but the
     * returned element is not removed from the Set.
     * <p>
     * Time complexity O(1)
     * 
     * @param key
     * @return Bulk reply
     */
    public byte[] spop(final byte[] key) {
	checkIsInMulti();
	client.spop(key);
	return client.getBinaryBulkReply();
    }

    /**
     * Move the specified member from the set at srckey to the set at dstkey.
     * This operation is atomic, in every given moment the element will appear
     * to be in the source or destination set for accessing clients.
     * <p>
     * If the source set does not exist or does not contain the specified
     * element no operation is performed and zero is returned, otherwise the
     * element is removed from the source set and added to the destination set.
     * On success one is returned, even if the element was already present in
     * the destination set.
     * <p>
     * An error is raised if the source or destination keys contain a non Set
     * value.
     * <p>
     * Time complexity O(1)
     * 
     * @param srckey
     * @param dstkey
     * @param member
     * @return Integer reply, specifically: 1 if the element was moved 0 if the
     *         element was not found on the first set and no operation was
     *         performed
     */
    public Long smove(final byte[] srckey, final byte[] dstkey,
	    final byte[] member) {
	checkIsInMulti();
	client.smove(srckey, dstkey, member);
	return client.getIntegerReply();
    }

    /**
     * Return the set cardinality (number of elements). If the key does not
     * exist 0 is returned, like for empty sets.
     * 
     * @param key
     * @return Integer reply, specifically: the cardinality (number of elements)
     *         of the set as an integer.
     */
    public Long scard(final byte[] key) {
	checkIsInMulti();
	client.scard(key);
	return client.getIntegerReply();
    }

    /**
     * Return 1 if member is a member of the set stored at key, otherwise 0 is
     * returned.
     * <p>
     * Time complexity O(1)
     * 
     * @param key
     * @param member
     * @return Integer reply, specifically: 1 if the element is a member of the
     *         set 0 if the element is not a member of the set OR if the key
     *         does not exist
     */
    public Boolean sismember(final byte[] key, final byte[] member) {
	checkIsInMulti();
	client.sismember(key, member);
	return client.getIntegerReply() == 1;
    }

    /**
     * Return the members of a set resulting from the intersection of all the
     * sets hold at the specified keys. Like in
     * {@link #lrange(byte[], int, int) LRANGE} the result is sent to the client
     * as a multi-bulk reply (see the protocol specification for more
     * information). If just a single key is specified, then this command
     * produces the same result as {@link #smembers(byte[]) SMEMBERS}. Actually
     * SMEMBERS is just syntax sugar for SINTER.
     * <p>
     * Non existing keys are considered like empty sets, so if one of the keys
     * is missing an empty set is returned (since the intersection with an empty
     * set always is an empty set).
     * <p>
     * Time complexity O(N*M) worst case where N is the cardinality of the
     * smallest set and M the number of sets
     * 
     * @param keys
     * @return Multi bulk reply, specifically the list of common elements.
     */
    public Set<byte[]> sinter(final byte[]... keys) {
	checkIsInMulti();
	client.sinter(keys);
	final List<byte[]> members = client.getBinaryMultiBulkReply();
	return new HashSet<byte[]>(members);
    }

    /**
     * This commnad works exactly like {@link #sinter(String...) SINTER} but
     * instead of being returned the resulting set is sotred as dstkey.
     * <p>
     * Time complexity O(N*M) worst case where N is the cardinality of the
     * smallest set and M the number of sets
     * 
     * @param dstkey
     * @param keys
     * @return Status code reply
     */
    public Long sinterstore(final byte[] dstkey, final byte[]... keys) {
	checkIsInMulti();
	client.sinterstore(dstkey, keys);
	return client.getIntegerReply();
    }

    /**
     * Return the members of a set resulting from the union of all the sets hold
     * at the specified keys. Like in {@link #lrange(byte[], int, int) LRANGE}
     * the result is sent to the client as a multi-bulk reply (see the protocol
     * specification for more information). If just a single key is specified,
     * then this command produces the same result as {@link #smembers(byte[])
     * SMEMBERS}.
     * <p>
     * Non existing keys are considered like empty sets.
     * <p>
     * Time complexity O(N) where N is the total number of elements in all the
     * provided sets
     * 
     * @param keys
     * @return Multi bulk reply, specifically the list of common elements.
     */
    public Set<byte[]> sunion(final byte[]... keys) {
	checkIsInMulti();
	client.sunion(keys);
	final List<byte[]> members = client.getBinaryMultiBulkReply();
	return new HashSet<byte[]>(members);
    }

    /**
     * This command works exactly like {@link #sunion(String...) SUNION} but
     * instead of being returned the resulting set is stored as dstkey. Any
     * existing value in dstkey will be over-written.
     * <p>
     * Time complexity O(N) where N is the total number of elements in all the
     * provided sets
     * 
     * @param dstkey
     * @param keys
     * @return Status code reply
     */
    public Long sunionstore(final byte[] dstkey, final byte[]... keys) {
	checkIsInMulti();
	client.sunionstore(dstkey, keys);
	return client.getIntegerReply();
    }

    /**
     * Return the difference between the Set stored at key1 and all the Sets
     * key2, ..., keyN
     * <p>
     * <b>Example:</b>
     * 
     * <pre>
     * key1 = [x, a, b, c]
     * key2 = [c]
     * key3 = [a, d]
     * SDIFF key1,key2,key3 => [x, b]
     * </pre>
     * 
     * Non existing keys are considered like empty sets.
     * <p>
     * <b>Time complexity:</b>
     * <p>
     * O(N) with N being the total number of elements of all the sets
     * 
     * @param keys
     * @return Return the members of a set resulting from the difference between
     *         the first set provided and all the successive sets.
     */
    public Set<byte[]> sdiff(final byte[]... keys) {
	checkIsInMulti();
	client.sdiff(keys);
	final List<byte[]> members = client.getBinaryMultiBulkReply();
	return new HashSet<byte[]>(members);
    }

    /**
     * This command works exactly like {@link #sdiff(String...) SDIFF} but
     * instead of being returned the resulting set is stored in dstkey.
     * 
     * @param dstkey
     * @param keys
     * @return Status code reply
     */
    public Long sdiffstore(final byte[] dstkey, final byte[]... keys) {
	checkIsInMulti();
	client.sdiffstore(dstkey, keys);
	return client.getIntegerReply();
    }

    /**
     * Return a random element from a Set, without removing the element. If the
     * Set is empty or the key does not exist, a nil object is returned.
     * <p>
     * The SPOP command does a similar work but the returned element is popped
     * (removed) from the Set.
     * <p>
     * Time complexity O(1)
     * 
     * @param key
     * @return Bulk reply
     */
    public byte[] srandmember(final byte[] key) {
	checkIsInMulti();
	client.srandmember(key);
	return client.getBinaryBulkReply();
    }

    public List<byte[]> srandmember(final byte[] key, final int count) {
	checkIsInMulti();
	client.srandmember(key, count);
	return client.getBinaryMultiBulkReply();
    }

    /**
     * Add the specified member having the specifeid score to the sorted set
     * stored at key. If member is already a member of the sorted set the score
     * is updated, and the element reinserted in the right position to ensure
     * sorting. If key does not exist a new sorted set with the specified member
     * as sole member is crated. If the key exists but does not hold a sorted
     * set value an error is returned.
     * <p>
     * The score value can be the string representation of a double precision
     * floating point number.
     * <p>
     * Time complexity O(log(N)) with N being the number of elements in the
     * sorted set
     * 
     * @param key
     * @param score
     * @param member
     * @return Integer reply, specifically: 1 if the new element was added 0 if
     *         the element was already a member of the sorted set and the score
     *         was updated
     */
    public Long zadd(final byte[] key, final double score, final byte[] member) {
	checkIsInMulti();
	client.zadd(key, score, member);
	return client.getIntegerReply();
    }

    public Long zadd(final byte[] key, final Map<byte[], Double> scoreMembers) {
	checkIsInMulti();
	client.zaddBinary(key, scoreMembers);
	return client.getIntegerReply();
    }

    public Set<byte[]> zrange(final byte[] key, final long start, final long end) {
	checkIsInMulti();
	client.zrange(key, start, end);
	final List<byte[]> members = client.getBinaryMultiBulkReply();
	return new LinkedHashSet<byte[]>(members);
    }

    /**
     * Remove the specified member from the sorted set value stored at key. If
     * member was not a member of the set no operation is performed. If key does
     * not not hold a set value an error is returned.
     * <p>
     * Time complexity O(log(N)) with N being the number of elements in the
     * sorted set
     * 
     * 
     * 
     * @param key
     * @param members
     * @return Integer reply, specifically: 1 if the new element was removed 0
     *         if the new element was not a member of the set
     */
    public Long zrem(final byte[] key, final byte[]... members) {
	checkIsInMulti();
	client.zrem(key, members);
	return client.getIntegerReply();
    }

    /**
     * If member already exists in the sorted set adds the increment to its
     * score and updates the position of the element in the sorted set
     * accordingly. If member does not already exist in the sorted set it is
     * added with increment as score (that is, like if the previous score was
     * virtually zero). If key does not exist a new sorted set with the
     * specified member as sole member is crated. If the key exists but does not
     * hold a sorted set value an error is returned.
     * <p>
     * The score value can be the string representation of a double precision
     * floating point number. It's possible to provide a negative value to
     * perform a decrement.
     * <p>
     * For an introduction to sorted sets check the Introduction to Redis data
     * types page.
     * <p>
     * Time complexity O(log(N)) with N being the number of elements in the
     * sorted set
     * 
     * @param key
     * @param score
     * @param member
     * @return The new score
     */
    public Double zincrby(final byte[] key, final double score,
	    final byte[] member) {
	checkIsInMulti();
	client.zincrby(key, score, member);
	String newscore = client.getBulkReply();
	return Double.valueOf(newscore);
    }

    /**
     * Return the rank (or index) or member in the sorted set at key, with
     * scores being ordered from low to high.
     * <p>
     * When the given member does not exist in the sorted set, the special value
     * 'nil' is returned. The returned rank (or index) of the member is 0-based
     * for both commands.
     * <p>
     * <b>Time complexity:</b>
     * <p>
     * O(log(N))
     * 
     * @see #zrevrank(byte[], byte[])
     * 
     * @param key
     * @param member
     * @return Integer reply or a nil bulk reply, specifically: the rank of the
     *         element as an integer reply if the element exists. A nil bulk
     *         reply if there is no such element.
     */
    public Long zrank(final byte[] key, final byte[] member) {
	checkIsInMulti();
	client.zrank(key, member);
	return client.getIntegerReply();
    }

    /**
     * Return the rank (or index) or member in the sorted set at key, with
     * scores being ordered from high to low.
     * <p>
     * When the given member does not exist in the sorted set, the special value
     * 'nil' is returned. The returned rank (or index) of the member is 0-based
     * for both commands.
     * <p>
     * <b>Time complexity:</b>
     * <p>
     * O(log(N))
     * 
     * @see #zrank(byte[], byte[])
     * 
     * @param key
     * @param member
     * @return Integer reply or a nil bulk reply, specifically: the rank of the
     *         element as an integer reply if the element exists. A nil bulk
     *         reply if there is no such element.
     */
    public Long zrevrank(final byte[] key, final byte[] member) {
	checkIsInMulti();
	client.zrevrank(key, member);
	return client.getIntegerReply();
    }

    public Set<byte[]> zrevrange(final byte[] key, final long start,
	    final long end) {
	checkIsInMulti();
	client.zrevrange(key, start, end);
	final List<byte[]> members = client.getBinaryMultiBulkReply();
	return new LinkedHashSet<byte[]>(members);
    }

    public Set<Tuple> zrangeWithScores(final byte[] key, final long start,
	    final long end) {
	checkIsInMulti();
	client.zrangeWithScores(key, start, end);
	Set<Tuple> set = getBinaryTupledSet();
	return set;
    }

    public Set<Tuple> zrevrangeWithScores(final byte[] key, final long start,
	    final long end) {
	checkIsInMulti();
	client.zrevrangeWithScores(key, start, end);
	Set<Tuple> set = getBinaryTupledSet();
	return set;
    }

    /**
     * Return the sorted set cardinality (number of elements). If the key does
     * not exist 0 is returned, like for empty sorted sets.
     * <p>
     * Time complexity O(1)
     * 
     * @param key
     * @return the cardinality (number of elements) of the set as an integer.
     */
    public Long zcard(final byte[] key) {
	checkIsInMulti();
	client.zcard(key);
	return client.getIntegerReply();
    }

    /**
     * Return the score of the specified element of the sorted set at key. If
     * the specified element does not exist in the sorted set, or the key does
     * not exist at all, a special 'nil' value is returned.
     * <p>
     * <b>Time complexity:</b> O(1)
     * 
     * @param key
     * @param member
     * @return the score
     */
    public Double zscore(final byte[] key, final byte[] member) {
	checkIsInMulti();
	client.zscore(key, member);
	final String score = client.getBulkReply();
	return (score != null ? new Double(score) : null);
    }

    public Transaction multi() {
	client.multi();
	client.getOne();	// expected OK
	return new Transaction(client);
    }

    @Deprecated
    /**
     * This method is deprecated due to its error prone
     * and will be removed on next major release
     * You can use multi() instead
     * @see https://github.com/xetorthio/jedis/pull/498
     */
    public List<Object> multi(final TransactionBlock jedisTransaction) {
	List<Object> results = null;
	jedisTransaction.setClient(client);
<<<<<<< HEAD
	try {
	    client.multi();
	    client.getOne();	// expected OK
	    jedisTransaction.execute();
	    results = jedisTransaction.exec();
	} catch (Exception ex) {
	    jedisTransaction.discard();
	}
=======
	client.multi();
	jedisTransaction.execute();
	results = jedisTransaction.exec();
>>>>>>> 03c0af25
	return results;
    }

    protected void checkIsInMulti() {
	if (client.isInMulti()) {
	    throw new JedisDataException(
		    "Cannot use Jedis when in Multi. Please use JedisTransaction instead.");
	}
    }

    public void connect() {
	client.connect();
    }

    public void disconnect() {
	client.disconnect();
    }

    public void resetState() {
	if (client.isConnected()) {
	    client.resetState();
	    client.getAll();
	}
    }

    public String watch(final byte[]... keys) {
	client.watch(keys);
	return client.getStatusCodeReply();
    }

    public String unwatch() {
	client.unwatch();
	return client.getStatusCodeReply();
    }

    @Override
    public void close() {
	client.close();
    }

    /**
     * Sort a Set or a List.
     * <p>
     * Sort the elements contained in the List, Set, or Sorted Set value at key.
     * By default sorting is numeric with elements being compared as double
     * precision floating point numbers. This is the simplest form of SORT.
     * 
     * @see #sort(byte[], byte[])
     * @see #sort(byte[], SortingParams)
     * @see #sort(byte[], SortingParams, byte[])
     * 
     * 
     * @param key
     * @return Assuming the Set/List at key contains a list of numbers, the
     *         return value will be the list of numbers ordered from the
     *         smallest to the biggest number.
     */
    public List<byte[]> sort(final byte[] key) {
	checkIsInMulti();
	client.sort(key);
	return client.getBinaryMultiBulkReply();
    }

    /**
     * Sort a Set or a List accordingly to the specified parameters.
     * <p>
     * <b>examples:</b>
     * <p>
     * Given are the following sets and key/values:
     * 
     * <pre>
     * x = [1, 2, 3]
     * y = [a, b, c]
     * 
     * k1 = z
     * k2 = y
     * k3 = x
     * 
     * w1 = 9
     * w2 = 8
     * w3 = 7
     * </pre>
     * 
     * Sort Order:
     * 
     * <pre>
     * sort(x) or sort(x, sp.asc())
     * -> [1, 2, 3]
     * 
     * sort(x, sp.desc())
     * -> [3, 2, 1]
     * 
     * sort(y)
     * -> [c, a, b]
     * 
     * sort(y, sp.alpha())
     * -> [a, b, c]
     * 
     * sort(y, sp.alpha().desc())
     * -> [c, a, b]
     * </pre>
     * 
     * Limit (e.g. for Pagination):
     * 
     * <pre>
     * sort(x, sp.limit(0, 2))
     * -> [1, 2]
     * 
     * sort(y, sp.alpha().desc().limit(1, 2))
     * -> [b, a]
     * </pre>
     * 
     * Sorting by external keys:
     * 
     * <pre>
     * sort(x, sb.by(w*))
     * -> [3, 2, 1]
     * 
     * sort(x, sb.by(w*).desc())
     * -> [1, 2, 3]
     * </pre>
     * 
     * Getting external keys:
     * 
     * <pre>
     * sort(x, sp.by(w*).get(k*))
     * -> [x, y, z]
     * 
     * sort(x, sp.by(w*).get(#).get(k*))
     * -> [3, x, 2, y, 1, z]
     * </pre>
     * 
     * @see #sort(byte[])
     * @see #sort(byte[], SortingParams, byte[])
     * 
     * @param key
     * @param sortingParameters
     * @return a list of sorted elements.
     */
    public List<byte[]> sort(final byte[] key,
	    final SortingParams sortingParameters) {
	checkIsInMulti();
	client.sort(key, sortingParameters);
	return client.getBinaryMultiBulkReply();
    }

    /**
     * BLPOP (and BRPOP) is a blocking list pop primitive. You can see this
     * commands as blocking versions of LPOP and RPOP able to block if the
     * specified keys don't exist or contain empty lists.
     * <p>
     * The following is a description of the exact semantic. We describe BLPOP
     * but the two commands are identical, the only difference is that BLPOP
     * pops the element from the left (head) of the list, and BRPOP pops from
     * the right (tail).
     * <p>
     * <b>Non blocking behavior</b>
     * <p>
     * When BLPOP is called, if at least one of the specified keys contain a non
     * empty list, an element is popped from the head of the list and returned
     * to the caller together with the name of the key (BLPOP returns a two
     * elements array, the first element is the key, the second the popped
     * value).
     * <p>
     * Keys are scanned from left to right, so for instance if you issue BLPOP
     * list1 list2 list3 0 against a dataset where list1 does not exist but
     * list2 and list3 contain non empty lists, BLPOP guarantees to return an
     * element from the list stored at list2 (since it is the first non empty
     * list starting from the left).
     * <p>
     * <b>Blocking behavior</b>
     * <p>
     * If none of the specified keys exist or contain non empty lists, BLPOP
     * blocks until some other client performs a LPUSH or an RPUSH operation
     * against one of the lists.
     * <p>
     * Once new data is present on one of the lists, the client finally returns
     * with the name of the key unblocking it and the popped value.
     * <p>
     * When blocking, if a non-zero timeout is specified, the client will
     * unblock returning a nil special value if the specified amount of seconds
     * passed without a push operation against at least one of the specified
     * keys.
     * <p>
     * The timeout argument is interpreted as an integer value. A timeout of
     * zero means instead to block forever.
     * <p>
     * <b>Multiple clients blocking for the same keys</b>
     * <p>
     * Multiple clients can block for the same key. They are put into a queue,
     * so the first to be served will be the one that started to wait earlier,
     * in a first-blpopping first-served fashion.
     * <p>
     * <b>blocking POP inside a MULTI/EXEC transaction</b>
     * <p>
     * BLPOP and BRPOP can be used with pipelining (sending multiple commands
     * and reading the replies in batch), but it does not make sense to use
     * BLPOP or BRPOP inside a MULTI/EXEC block (a Redis transaction).
     * <p>
     * The behavior of BLPOP inside MULTI/EXEC when the list is empty is to
     * return a multi-bulk nil reply, exactly what happens when the timeout is
     * reached. If you like science fiction, think at it like if inside
     * MULTI/EXEC the time will flow at infinite speed :)
     * <p>
     * Time complexity: O(1)
     * 
     * @see #brpop(int, String...)
     * 
     * @param timeout
     * @param keys
     * @return BLPOP returns a two-elements array via a multi bulk reply in
     *         order to return both the unblocking key and the popped value.
     *         <p>
     *         When a non-zero timeout is specified, and the BLPOP operation
     *         timed out, the return value is a nil multi bulk reply. Most
     *         client values will return false or nil accordingly to the
     *         programming language used.
     */
    public List<byte[]> blpop(final int timeout, final byte[]... keys) {
	checkIsInMulti();
	final List<byte[]> args = new ArrayList<byte[]>();
	for (final byte[] arg : keys) {
	    args.add(arg);
	}
	args.add(Protocol.toByteArray(timeout));

	client.blpop(args.toArray(new byte[args.size()][]));
	client.setTimeoutInfinite();
	final List<byte[]> multiBulkReply = client.getBinaryMultiBulkReply();
	client.rollbackTimeout();
	return multiBulkReply;
    }

    /**
     * Sort a Set or a List accordingly to the specified parameters and store
     * the result at dstkey.
     * 
     * @see #sort(byte[], SortingParams)
     * @see #sort(byte[])
     * @see #sort(byte[], byte[])
     * 
     * @param key
     * @param sortingParameters
     * @param dstkey
     * @return The number of elements of the list at dstkey.
     */
    public Long sort(final byte[] key, final SortingParams sortingParameters,
	    final byte[] dstkey) {
	checkIsInMulti();
	client.sort(key, sortingParameters, dstkey);
	return client.getIntegerReply();
    }

    /**
     * Sort a Set or a List and Store the Result at dstkey.
     * <p>
     * Sort the elements contained in the List, Set, or Sorted Set value at key
     * and store the result at dstkey. By default sorting is numeric with
     * elements being compared as double precision floating point numbers. This
     * is the simplest form of SORT.
     * 
     * @see #sort(byte[])
     * @see #sort(byte[], SortingParams)
     * @see #sort(byte[], SortingParams, byte[])
     * 
     * @param key
     * @param dstkey
     * @return The number of elements of the list at dstkey.
     */
    public Long sort(final byte[] key, final byte[] dstkey) {
	checkIsInMulti();
	client.sort(key, dstkey);
	return client.getIntegerReply();
    }

    /**
     * BLPOP (and BRPOP) is a blocking list pop primitive. You can see this
     * commands as blocking versions of LPOP and RPOP able to block if the
     * specified keys don't exist or contain empty lists.
     * <p>
     * The following is a description of the exact semantic. We describe BLPOP
     * but the two commands are identical, the only difference is that BLPOP
     * pops the element from the left (head) of the list, and BRPOP pops from
     * the right (tail).
     * <p>
     * <b>Non blocking behavior</b>
     * <p>
     * When BLPOP is called, if at least one of the specified keys contain a non
     * empty list, an element is popped from the head of the list and returned
     * to the caller together with the name of the key (BLPOP returns a two
     * elements array, the first element is the key, the second the popped
     * value).
     * <p>
     * Keys are scanned from left to right, so for instance if you issue BLPOP
     * list1 list2 list3 0 against a dataset where list1 does not exist but
     * list2 and list3 contain non empty lists, BLPOP guarantees to return an
     * element from the list stored at list2 (since it is the first non empty
     * list starting from the left).
     * <p>
     * <b>Blocking behavior</b>
     * <p>
     * If none of the specified keys exist or contain non empty lists, BLPOP
     * blocks until some other client performs a LPUSH or an RPUSH operation
     * against one of the lists.
     * <p>
     * Once new data is present on one of the lists, the client finally returns
     * with the name of the key unblocking it and the popped value.
     * <p>
     * When blocking, if a non-zero timeout is specified, the client will
     * unblock returning a nil special value if the specified amount of seconds
     * passed without a push operation against at least one of the specified
     * keys.
     * <p>
     * The timeout argument is interpreted as an integer value. A timeout of
     * zero means instead to block forever.
     * <p>
     * <b>Multiple clients blocking for the same keys</b>
     * <p>
     * Multiple clients can block for the same key. They are put into a queue,
     * so the first to be served will be the one that started to wait earlier,
     * in a first-blpopping first-served fashion.
     * <p>
     * <b>blocking POP inside a MULTI/EXEC transaction</b>
     * <p>
     * BLPOP and BRPOP can be used with pipelining (sending multiple commands
     * and reading the replies in batch), but it does not make sense to use
     * BLPOP or BRPOP inside a MULTI/EXEC block (a Redis transaction).
     * <p>
     * The behavior of BLPOP inside MULTI/EXEC when the list is empty is to
     * return a multi-bulk nil reply, exactly what happens when the timeout is
     * reached. If you like science fiction, think at it like if inside
     * MULTI/EXEC the time will flow at infinite speed :)
     * <p>
     * Time complexity: O(1)
     * 
     * @see #blpop(int, String...)
     * 
     * @param timeout
     * @param keys
     * @return BLPOP returns a two-elements array via a multi bulk reply in
     *         order to return both the unblocking key and the popped value.
     *         <p>
     *         When a non-zero timeout is specified, and the BLPOP operation
     *         timed out, the return value is a nil multi bulk reply. Most
     *         client values will return false or nil accordingly to the
     *         programming language used.
     */
    public List<byte[]> brpop(final int timeout, final byte[]... keys) {
	checkIsInMulti();
	final List<byte[]> args = new ArrayList<byte[]>();
	for (final byte[] arg : keys) {
	    args.add(arg);
	}
	args.add(Protocol.toByteArray(timeout));

	client.brpop(args.toArray(new byte[args.size()][]));
	client.setTimeoutInfinite();
	final List<byte[]> multiBulkReply = client.getBinaryMultiBulkReply();
	client.rollbackTimeout();

	return multiBulkReply;
    }

    public List<byte[]> blpop(byte[] arg) {
	checkIsInMulti();
	byte[][] args = new byte[1][];
	args[0] = arg;
	client.blpop(args);
	client.setTimeoutInfinite();
	final List<byte[]> multiBulkReply = client.getBinaryMultiBulkReply();
	client.rollbackTimeout();
	return multiBulkReply;
    }

    public List<byte[]> brpop(byte[] arg) {
	checkIsInMulti();
	byte[][] args = new byte[1][];
	args[0] = arg;
	client.brpop(args);
	client.setTimeoutInfinite();
	final List<byte[]> multiBulkReply = client.getBinaryMultiBulkReply();
	client.rollbackTimeout();
	return multiBulkReply;
    }

    public List<byte[]> blpop(byte[]... args) {
	checkIsInMulti();
	client.blpop(args);
	client.setTimeoutInfinite();
	final List<byte[]> multiBulkReply = client.getBinaryMultiBulkReply();
	client.rollbackTimeout();
	return multiBulkReply;
    }

    public List<byte[]> brpop(byte[]... args) {
	checkIsInMulti();
	client.brpop(args);
	client.setTimeoutInfinite();
	final List<byte[]> multiBulkReply = client.getBinaryMultiBulkReply();
	client.rollbackTimeout();
	return multiBulkReply;
    }

    /**
     * Request for authentication in a password protected Redis server. A Redis
     * server can be instructed to require a password before to allow clients to
     * issue commands. This is done using the requirepass directive in the Redis
     * configuration file. If the password given by the client is correct the
     * server replies with an OK status code reply and starts accepting commands
     * from the client. Otherwise an error is returned and the clients needs to
     * try a new password. Note that for the high performance nature of Redis it
     * is possible to try a lot of passwords in parallel in very short time, so
     * make sure to generate a strong and very long password so that this attack
     * is infeasible.
     * 
     * @param password
     * @return Status code reply
     */
    public String auth(final String password) {
	checkIsInMulti();
	client.auth(password);
	return client.getStatusCodeReply();
    }

    @Deprecated
    /**
     * This method is deprecated due to its error prone with multi
     * and will be removed on next major release
     * You can use pipelined() instead
     * @see https://github.com/xetorthio/jedis/pull/498
     */
    public List<Object> pipelined(final PipelineBlock jedisPipeline) {
	jedisPipeline.setClient(client);
	jedisPipeline.execute();
	return jedisPipeline.syncAndReturnAll();
    }

    public Pipeline pipelined() {
	Pipeline pipeline = new Pipeline();
	pipeline.setClient(client);
	return pipeline;
    }

    public Long zcount(final byte[] key, final double min, final double max) {
	return zcount(key, toByteArray(min), toByteArray(max));
    }

    public Long zcount(final byte[] key, final byte[] min, final byte[] max) {
	checkIsInMulti();
	client.zcount(key, min, max);
	return client.getIntegerReply();
    }

    /**
     * Return the all the elements in the sorted set at key with a score between
     * min and max (including elements with score equal to min or max).
     * <p>
     * The elements having the same score are returned sorted lexicographically
     * as ASCII strings (this follows from a property of Redis sorted sets and
     * does not involve further computation).
     * <p>
     * Using the optional
     * {@link #zrangeByScore(byte[], double, double, int, int) LIMIT} it's
     * possible to get only a range of the matching elements in an SQL-alike
     * way. Note that if offset is large the commands needs to traverse the list
     * for offset elements and this adds up to the O(M) figure.
     * <p>
     * The {@link #zcount(byte[], double, double) ZCOUNT} command is similar to
     * {@link #zrangeByScore(byte[], double, double) ZRANGEBYSCORE} but instead
     * of returning the actual elements in the specified interval, it just
     * returns the number of matching elements.
     * <p>
     * <b>Exclusive intervals and infinity</b>
     * <p>
     * min and max can be -inf and +inf, so that you are not required to know
     * what's the greatest or smallest element in order to take, for instance,
     * elements "up to a given value".
     * <p>
     * Also while the interval is for default closed (inclusive) it's possible
     * to specify open intervals prefixing the score with a "(" character, so
     * for instance:
     * <p>
     * {@code ZRANGEBYSCORE zset (1.3 5}
     * <p>
     * Will return all the values with score > 1.3 and <= 5, while for instance:
     * <p>
     * {@code ZRANGEBYSCORE zset (5 (10}
     * <p>
     * Will return all the values with score > 5 and < 10 (5 and 10 excluded).
     * <p>
     * <b>Time complexity:</b>
     * <p>
     * O(log(N))+O(M) with N being the number of elements in the sorted set and
     * M the number of elements returned by the command, so if M is constant
     * (for instance you always ask for the first ten elements with LIMIT) you
     * can consider it O(log(N))
     * 
     * @see #zrangeByScore(byte[], double, double)
     * @see #zrangeByScore(byte[], double, double, int, int)
     * @see #zrangeByScoreWithScores(byte[], double, double)
     * @see #zrangeByScoreWithScores(byte[], double, double, int, int)
     * @see #zcount(byte[], double, double)
     * 
     * @param key
     * @param min
     * @param max
     * @return Multi bulk reply specifically a list of elements in the specified
     *         score range.
     */
    public Set<byte[]> zrangeByScore(final byte[] key, final double min,
	    final double max) {
	return zrangeByScore(key, toByteArray(min), toByteArray(max));
    }

    public Set<byte[]> zrangeByScore(final byte[] key, final byte[] min,
	    final byte[] max) {
	checkIsInMulti();
	client.zrangeByScore(key, min, max);
	return new LinkedHashSet<byte[]>(client.getBinaryMultiBulkReply());
    }

    /**
     * Return the all the elements in the sorted set at key with a score between
     * min and max (including elements with score equal to min or max).
     * <p>
     * The elements having the same score are returned sorted lexicographically
     * as ASCII strings (this follows from a property of Redis sorted sets and
     * does not involve further computation).
     * <p>
     * Using the optional
     * {@link #zrangeByScore(byte[], double, double, int, int) LIMIT} it's
     * possible to get only a range of the matching elements in an SQL-alike
     * way. Note that if offset is large the commands needs to traverse the list
     * for offset elements and this adds up to the O(M) figure.
     * <p>
     * The {@link #zcount(byte[], double, double) ZCOUNT} command is similar to
     * {@link #zrangeByScore(byte[], double, double) ZRANGEBYSCORE} but instead
     * of returning the actual elements in the specified interval, it just
     * returns the number of matching elements.
     * <p>
     * <b>Exclusive intervals and infinity</b>
     * <p>
     * min and max can be -inf and +inf, so that you are not required to know
     * what's the greatest or smallest element in order to take, for instance,
     * elements "up to a given value".
     * <p>
     * Also while the interval is for default closed (inclusive) it's possible
     * to specify open intervals prefixing the score with a "(" character, so
     * for instance:
     * <p>
     * {@code ZRANGEBYSCORE zset (1.3 5}
     * <p>
     * Will return all the values with score > 1.3 and <= 5, while for instance:
     * <p>
     * {@code ZRANGEBYSCORE zset (5 (10}
     * <p>
     * Will return all the values with score > 5 and < 10 (5 and 10 excluded).
     * <p>
     * <b>Time complexity:</b>
     * <p>
     * O(log(N))+O(M) with N being the number of elements in the sorted set and
     * M the number of elements returned by the command, so if M is constant
     * (for instance you always ask for the first ten elements with LIMIT) you
     * can consider it O(log(N))
     * 
     * @see #zrangeByScore(byte[], double, double)
     * @see #zrangeByScore(byte[], double, double, int, int)
     * @see #zrangeByScoreWithScores(byte[], double, double)
     * @see #zrangeByScoreWithScores(byte[], double, double, int, int)
     * @see #zcount(byte[], double, double)
     * 
     * @param key
     * @param min
     * @param max
     * @return Multi bulk reply specifically a list of elements in the specified
     *         score range.
     */
    public Set<byte[]> zrangeByScore(final byte[] key, final double min,
	    final double max, final int offset, final int count) {
	return zrangeByScore(key, toByteArray(min), toByteArray(max), offset,
		count);
    }

    public Set<byte[]> zrangeByScore(final byte[] key, final byte[] min,
	    final byte[] max, final int offset, final int count) {
	checkIsInMulti();
	client.zrangeByScore(key, min, max, offset, count);
	return new LinkedHashSet<byte[]>(client.getBinaryMultiBulkReply());
    }

    /**
     * Return the all the elements in the sorted set at key with a score between
     * min and max (including elements with score equal to min or max).
     * <p>
     * The elements having the same score are returned sorted lexicographically
     * as ASCII strings (this follows from a property of Redis sorted sets and
     * does not involve further computation).
     * <p>
     * Using the optional
     * {@link #zrangeByScore(byte[], double, double, int, int) LIMIT} it's
     * possible to get only a range of the matching elements in an SQL-alike
     * way. Note that if offset is large the commands needs to traverse the list
     * for offset elements and this adds up to the O(M) figure.
     * <p>
     * The {@link #zcount(byte[], double, double) ZCOUNT} command is similar to
     * {@link #zrangeByScore(byte[], double, double) ZRANGEBYSCORE} but instead
     * of returning the actual elements in the specified interval, it just
     * returns the number of matching elements.
     * <p>
     * <b>Exclusive intervals and infinity</b>
     * <p>
     * min and max can be -inf and +inf, so that you are not required to know
     * what's the greatest or smallest element in order to take, for instance,
     * elements "up to a given value".
     * <p>
     * Also while the interval is for default closed (inclusive) it's possible
     * to specify open intervals prefixing the score with a "(" character, so
     * for instance:
     * <p>
     * {@code ZRANGEBYSCORE zset (1.3 5}
     * <p>
     * Will return all the values with score > 1.3 and <= 5, while for instance:
     * <p>
     * {@code ZRANGEBYSCORE zset (5 (10}
     * <p>
     * Will return all the values with score > 5 and < 10 (5 and 10 excluded).
     * <p>
     * <b>Time complexity:</b>
     * <p>
     * O(log(N))+O(M) with N being the number of elements in the sorted set and
     * M the number of elements returned by the command, so if M is constant
     * (for instance you always ask for the first ten elements with LIMIT) you
     * can consider it O(log(N))
     * 
     * @see #zrangeByScore(byte[], double, double)
     * @see #zrangeByScore(byte[], double, double, int, int)
     * @see #zrangeByScoreWithScores(byte[], double, double)
     * @see #zrangeByScoreWithScores(byte[], double, double, int, int)
     * @see #zcount(byte[], double, double)
     * 
     * @param key
     * @param min
     * @param max
     * @return Multi bulk reply specifically a list of elements in the specified
     *         score range.
     */
    public Set<Tuple> zrangeByScoreWithScores(final byte[] key,
	    final double min, final double max) {
	return zrangeByScoreWithScores(key, toByteArray(min), toByteArray(max));
    }

    public Set<Tuple> zrangeByScoreWithScores(final byte[] key,
	    final byte[] min, final byte[] max) {
	checkIsInMulti();
	client.zrangeByScoreWithScores(key, min, max);
	Set<Tuple> set = getBinaryTupledSet();
	return set;
    }

    /**
     * Return the all the elements in the sorted set at key with a score between
     * min and max (including elements with score equal to min or max).
     * <p>
     * The elements having the same score are returned sorted lexicographically
     * as ASCII strings (this follows from a property of Redis sorted sets and
     * does not involve further computation).
     * <p>
     * Using the optional
     * {@link #zrangeByScore(byte[], double, double, int, int) LIMIT} it's
     * possible to get only a range of the matching elements in an SQL-alike
     * way. Note that if offset is large the commands needs to traverse the list
     * for offset elements and this adds up to the O(M) figure.
     * <p>
     * The {@link #zcount(byte[], double, double) ZCOUNT} command is similar to
     * {@link #zrangeByScore(byte[], double, double) ZRANGEBYSCORE} but instead
     * of returning the actual elements in the specified interval, it just
     * returns the number of matching elements.
     * <p>
     * <b>Exclusive intervals and infinity</b>
     * <p>
     * min and max can be -inf and +inf, so that you are not required to know
     * what's the greatest or smallest element in order to take, for instance,
     * elements "up to a given value".
     * <p>
     * Also while the interval is for default closed (inclusive) it's possible
     * to specify open intervals prefixing the score with a "(" character, so
     * for instance:
     * <p>
     * {@code ZRANGEBYSCORE zset (1.3 5}
     * <p>
     * Will return all the values with score > 1.3 and <= 5, while for instance:
     * <p>
     * {@code ZRANGEBYSCORE zset (5 (10}
     * <p>
     * Will return all the values with score > 5 and < 10 (5 and 10 excluded).
     * <p>
     * <b>Time complexity:</b>
     * <p>
     * O(log(N))+O(M) with N being the number of elements in the sorted set and
     * M the number of elements returned by the command, so if M is constant
     * (for instance you always ask for the first ten elements with LIMIT) you
     * can consider it O(log(N))
     * 
     * @see #zrangeByScore(byte[], double, double)
     * @see #zrangeByScore(byte[], double, double, int, int)
     * @see #zrangeByScoreWithScores(byte[], double, double)
     * @see #zrangeByScoreWithScores(byte[], double, double, int, int)
     * @see #zcount(byte[], double, double)
     * 
     * @param key
     * @param min
     * @param max
     * @return Multi bulk reply specifically a list of elements in the specified
     *         score range.
     */
    public Set<Tuple> zrangeByScoreWithScores(final byte[] key,
	    final double min, final double max, final int offset,
	    final int count) {
	return zrangeByScoreWithScores(key, toByteArray(min), toByteArray(max),
		offset, count);
    }

    public Set<Tuple> zrangeByScoreWithScores(final byte[] key,
	    final byte[] min, final byte[] max, final int offset,
	    final int count) {
	checkIsInMulti();
	client.zrangeByScoreWithScores(key, min, max, offset, count);
	Set<Tuple> set = getBinaryTupledSet();
	return set;
    }

    private Set<Tuple> getBinaryTupledSet() {
	checkIsInMulti();
	List<byte[]> membersWithScores = client.getBinaryMultiBulkReply();
	Set<Tuple> set = new LinkedHashSet<Tuple>();
	Iterator<byte[]> iterator = membersWithScores.iterator();
	while (iterator.hasNext()) {
	    set.add(new Tuple(iterator.next(), Double.valueOf(SafeEncoder
		    .encode(iterator.next()))));
	}
	return set;
    }

    public Set<byte[]> zrevrangeByScore(final byte[] key, final double max,
	    final double min) {
	return zrevrangeByScore(key, toByteArray(max), toByteArray(min));
    }

    public Set<byte[]> zrevrangeByScore(final byte[] key, final byte[] max,
	    final byte[] min) {
	checkIsInMulti();
	client.zrevrangeByScore(key, max, min);
	return new LinkedHashSet<byte[]>(client.getBinaryMultiBulkReply());
    }

    public Set<byte[]> zrevrangeByScore(final byte[] key, final double max,
	    final double min, final int offset, final int count) {
	return zrevrangeByScore(key, toByteArray(max), toByteArray(min),
		offset, count);
    }

    public Set<byte[]> zrevrangeByScore(final byte[] key, final byte[] max,
	    final byte[] min, final int offset, final int count) {
	checkIsInMulti();
	client.zrevrangeByScore(key, max, min, offset, count);
	return new LinkedHashSet<byte[]>(client.getBinaryMultiBulkReply());
    }

    public Set<Tuple> zrevrangeByScoreWithScores(final byte[] key,
	    final double max, final double min) {
	return zrevrangeByScoreWithScores(key, toByteArray(max),
		toByteArray(min));
    }

    public Set<Tuple> zrevrangeByScoreWithScores(final byte[] key,
	    final double max, final double min, final int offset,
	    final int count) {
	return zrevrangeByScoreWithScores(key, toByteArray(max),
		toByteArray(min), offset, count);
    }

    public Set<Tuple> zrevrangeByScoreWithScores(final byte[] key,
	    final byte[] max, final byte[] min) {
	checkIsInMulti();
	client.zrevrangeByScoreWithScores(key, max, min);
	Set<Tuple> set = getBinaryTupledSet();
	return set;
    }

    public Set<Tuple> zrevrangeByScoreWithScores(final byte[] key,
	    final byte[] max, final byte[] min, final int offset,
	    final int count) {
	checkIsInMulti();
	client.zrevrangeByScoreWithScores(key, max, min, offset, count);
	Set<Tuple> set = getBinaryTupledSet();
	return set;
    }

    /**
     * Remove all elements in the sorted set at key with rank between start and
     * end. Start and end are 0-based with rank 0 being the element with the
     * lowest score. Both start and end can be negative numbers, where they
     * indicate offsets starting at the element with the highest rank. For
     * example: -1 is the element with the highest score, -2 the element with
     * the second highest score and so forth.
     * <p>
     * <b>Time complexity:</b> O(log(N))+O(M) with N being the number of
     * elements in the sorted set and M the number of elements removed by the
     * operation
     * 
     */
    public Long zremrangeByRank(final byte[] key, final long start,
	    final long end) {
	checkIsInMulti();
	client.zremrangeByRank(key, start, end);
	return client.getIntegerReply();
    }

    /**
     * Remove all the elements in the sorted set at key with a score between min
     * and max (including elements with score equal to min or max).
     * <p>
     * <b>Time complexity:</b>
     * <p>
     * O(log(N))+O(M) with N being the number of elements in the sorted set and
     * M the number of elements removed by the operation
     * 
     * @param key
     * @param start
     * @param end
     * @return Integer reply, specifically the number of elements removed.
     */
    public Long zremrangeByScore(final byte[] key, final double start,
	    final double end) {
	return zremrangeByScore(key, toByteArray(start), toByteArray(end));
    }

    public Long zremrangeByScore(final byte[] key, final byte[] start,
	    final byte[] end) {
	checkIsInMulti();
	client.zremrangeByScore(key, start, end);
	return client.getIntegerReply();
    }

    /**
     * Creates a union or intersection of N sorted sets given by keys k1 through
     * kN, and stores it at dstkey. It is mandatory to provide the number of
     * input keys N, before passing the input keys and the other (optional)
     * arguments.
     * <p>
     * As the terms imply, the {@link #zinterstore(String, String...)
     * ZINTERSTORE} command requires an element to be present in each of the
     * given inputs to be inserted in the result. The
     * {@link #zunionstore(String, String...) ZUNIONSTORE} command inserts all
     * elements across all inputs.
     * <p>
     * Using the WEIGHTS option, it is possible to add weight to each input
     * sorted set. This means that the score of each element in the sorted set
     * is first multiplied by this weight before being passed to the
     * aggregation. When this option is not given, all weights default to 1.
     * <p>
     * With the AGGREGATE option, it's possible to specify how the results of
     * the union or intersection are aggregated. This option defaults to SUM,
     * where the score of an element is summed across the inputs where it
     * exists. When this option is set to be either MIN or MAX, the resulting
     * set will contain the minimum or maximum score of an element across the
     * inputs where it exists.
     * <p>
     * <b>Time complexity:</b> O(N) + O(M log(M)) with N being the sum of the
     * sizes of the input sorted sets, and M being the number of elements in the
     * resulting sorted set
     * 
     * @see #zunionstore(String, String...)
     * @see #zunionstore(String, ZParams, String...)
     * @see #zinterstore(String, String...)
     * @see #zinterstore(String, ZParams, String...)
     * 
     * @param dstkey
     * @param sets
     * @return Integer reply, specifically the number of elements in the sorted
     *         set at dstkey
     */
    public Long zunionstore(final byte[] dstkey, final byte[]... sets) {
	checkIsInMulti();
	client.zunionstore(dstkey, sets);
	return client.getIntegerReply();
    }

    /**
     * Creates a union or intersection of N sorted sets given by keys k1 through
     * kN, and stores it at dstkey. It is mandatory to provide the number of
     * input keys N, before passing the input keys and the other (optional)
     * arguments.
     * <p>
     * As the terms imply, the {@link #zinterstore(String, String...)
     * ZINTERSTORE} command requires an element to be present in each of the
     * given inputs to be inserted in the result. The
     * {@link #zunionstore(String, String...) ZUNIONSTORE} command inserts all
     * elements across all inputs.
     * <p>
     * Using the WEIGHTS option, it is possible to add weight to each input
     * sorted set. This means that the score of each element in the sorted set
     * is first multiplied by this weight before being passed to the
     * aggregation. When this option is not given, all weights default to 1.
     * <p>
     * With the AGGREGATE option, it's possible to specify how the results of
     * the union or intersection are aggregated. This option defaults to SUM,
     * where the score of an element is summed across the inputs where it
     * exists. When this option is set to be either MIN or MAX, the resulting
     * set will contain the minimum or maximum score of an element across the
     * inputs where it exists.
     * <p>
     * <b>Time complexity:</b> O(N) + O(M log(M)) with N being the sum of the
     * sizes of the input sorted sets, and M being the number of elements in the
     * resulting sorted set
     * 
     * @see #zunionstore(String, String...)
     * @see #zunionstore(String, ZParams, String...)
     * @see #zinterstore(String, String...)
     * @see #zinterstore(String, ZParams, String...)
     * 
     * @param dstkey
     * @param sets
     * @param params
     * @return Integer reply, specifically the number of elements in the sorted
     *         set at dstkey
     */
    public Long zunionstore(final byte[] dstkey, final ZParams params,
	    final byte[]... sets) {
	checkIsInMulti();
	client.zunionstore(dstkey, params, sets);
	return client.getIntegerReply();
    }

    /**
     * Creates a union or intersection of N sorted sets given by keys k1 through
     * kN, and stores it at dstkey. It is mandatory to provide the number of
     * input keys N, before passing the input keys and the other (optional)
     * arguments.
     * <p>
     * As the terms imply, the {@link #zinterstore(String, String...)
     * ZINTERSTORE} command requires an element to be present in each of the
     * given inputs to be inserted in the result. The
     * {@link #zunionstore(String, String...) ZUNIONSTORE} command inserts all
     * elements across all inputs.
     * <p>
     * Using the WEIGHTS option, it is possible to add weight to each input
     * sorted set. This means that the score of each element in the sorted set
     * is first multiplied by this weight before being passed to the
     * aggregation. When this option is not given, all weights default to 1.
     * <p>
     * With the AGGREGATE option, it's possible to specify how the results of
     * the union or intersection are aggregated. This option defaults to SUM,
     * where the score of an element is summed across the inputs where it
     * exists. When this option is set to be either MIN or MAX, the resulting
     * set will contain the minimum or maximum score of an element across the
     * inputs where it exists.
     * <p>
     * <b>Time complexity:</b> O(N) + O(M log(M)) with N being the sum of the
     * sizes of the input sorted sets, and M being the number of elements in the
     * resulting sorted set
     * 
     * @see #zunionstore(String, String...)
     * @see #zunionstore(String, ZParams, String...)
     * @see #zinterstore(String, String...)
     * @see #zinterstore(String, ZParams, String...)
     * 
     * @param dstkey
     * @param sets
     * @return Integer reply, specifically the number of elements in the sorted
     *         set at dstkey
     */
    public Long zinterstore(final byte[] dstkey, final byte[]... sets) {
	checkIsInMulti();
	client.zinterstore(dstkey, sets);
	return client.getIntegerReply();
    }

    /**
     * Creates a union or intersection of N sorted sets given by keys k1 through
     * kN, and stores it at dstkey. It is mandatory to provide the number of
     * input keys N, before passing the input keys and the other (optional)
     * arguments.
     * <p>
     * As the terms imply, the {@link #zinterstore(String, String...)
     * ZINTERSTORE} command requires an element to be present in each of the
     * given inputs to be inserted in the result. The
     * {@link #zunionstore(String, String...) ZUNIONSTORE} command inserts all
     * elements across all inputs.
     * <p>
     * Using the WEIGHTS option, it is possible to add weight to each input
     * sorted set. This means that the score of each element in the sorted set
     * is first multiplied by this weight before being passed to the
     * aggregation. When this option is not given, all weights default to 1.
     * <p>
     * With the AGGREGATE option, it's possible to specify how the results of
     * the union or intersection are aggregated. This option defaults to SUM,
     * where the score of an element is summed across the inputs where it
     * exists. When this option is set to be either MIN or MAX, the resulting
     * set will contain the minimum or maximum score of an element across the
     * inputs where it exists.
     * <p>
     * <b>Time complexity:</b> O(N) + O(M log(M)) with N being the sum of the
     * sizes of the input sorted sets, and M being the number of elements in the
     * resulting sorted set
     * 
     * @see #zunionstore(String, String...)
     * @see #zunionstore(String, ZParams, String...)
     * @see #zinterstore(String, String...)
     * @see #zinterstore(String, ZParams, String...)
     * 
     * @param dstkey
     * @param sets
     * @param params
     * @return Integer reply, specifically the number of elements in the sorted
     *         set at dstkey
     */
    public Long zinterstore(final byte[] dstkey, final ZParams params,
	    final byte[]... sets) {
	checkIsInMulti();
	client.zinterstore(dstkey, params, sets);
	return client.getIntegerReply();
    }

    /**
     * Synchronously save the DB on disk.
     * <p>
     * Save the whole dataset on disk (this means that all the databases are
     * saved, as well as keys with an EXPIRE set (the expire is preserved). The
     * server hangs while the saving is not completed, no connection is served
     * in the meanwhile. An OK code is returned when the DB was fully stored in
     * disk.
     * <p>
     * The background variant of this command is {@link #bgsave() BGSAVE} that
     * is able to perform the saving in the background while the server
     * continues serving other clients.
     * <p>
     * 
     * @return Status code reply
     */
    public String save() {
	client.save();
	return client.getStatusCodeReply();
    }

    /**
     * Asynchronously save the DB on disk.
     * <p>
     * Save the DB in background. The OK code is immediately returned. Redis
     * forks, the parent continues to server the clients, the child saves the DB
     * on disk then exit. A client my be able to check if the operation
     * succeeded using the LASTSAVE command.
     * 
     * @return Status code reply
     */
    public String bgsave() {
	client.bgsave();
	return client.getStatusCodeReply();
    }

    /**
     * Rewrite the append only file in background when it gets too big. Please
     * for detailed information about the Redis Append Only File check the <a
     * href="http://code.google.com/p/redis/wiki/AppendOnlyFileHowto">Append
     * Only File Howto</a>.
     * <p>
     * BGREWRITEAOF rewrites the Append Only File in background when it gets too
     * big. The Redis Append Only File is a Journal, so every operation
     * modifying the dataset is logged in the Append Only File (and replayed at
     * startup). This means that the Append Only File always grows. In order to
     * rebuild its content the BGREWRITEAOF creates a new version of the append
     * only file starting directly form the dataset in memory in order to
     * guarantee the generation of the minimal number of commands needed to
     * rebuild the database.
     * <p>
     * 
     * @return Status code reply
     */
    public String bgrewriteaof() {
	client.bgrewriteaof();
	return client.getStatusCodeReply();
    }

    /**
     * Return the UNIX time stamp of the last successfully saving of the dataset
     * on disk.
     * <p>
     * Return the UNIX TIME of the last DB save executed with success. A client
     * may check if a {@link #bgsave() BGSAVE} command succeeded reading the
     * LASTSAVE value, then issuing a BGSAVE command and checking at regular
     * intervals every N seconds if LASTSAVE changed.
     * 
     * @return Integer reply, specifically an UNIX time stamp.
     */
    public Long lastsave() {
	client.lastsave();
	return client.getIntegerReply();
    }

    /**
     * Synchronously save the DB on disk, then shutdown the server.
     * <p>
     * Stop all the clients, save the DB, then quit the server. This commands
     * makes sure that the DB is switched off without the lost of any data. This
     * is not guaranteed if the client uses simply {@link #save() SAVE} and then
     * {@link #quit() QUIT} because other clients may alter the DB data between
     * the two commands.
     * 
     * @return Status code reply on error. On success nothing is returned since
     *         the server quits and the connection is closed.
     */
    public String shutdown() {
	client.shutdown();
	String status = null;
	try {
	    status = client.getStatusCodeReply();
	} catch (JedisException ex) {
	    status = null;
	}
	return status;
    }

    /**
     * Provide information and statistics about the server.
     * <p>
     * The info command returns different information and statistics about the
     * server in an format that's simple to parse by computers and easy to read
     * by humans.
     * <p>
     * <b>Format of the returned String:</b>
     * <p>
     * All the fields are in the form field:value
     * 
     * <pre>
     * edis_version:0.07
     * connected_clients:1
     * connected_slaves:0
     * used_memory:3187
     * changes_since_last_save:0
     * last_save_time:1237655729
     * total_connections_received:1
     * total_commands_processed:1
     * uptime_in_seconds:25
     * uptime_in_days:0
     * </pre>
     * 
     * <b>Notes</b>
     * <p>
     * used_memory is returned in bytes, and is the total number of bytes
     * allocated by the program using malloc.
     * <p>
     * uptime_in_days is redundant since the uptime in seconds contains already
     * the full uptime information, this field is only mainly present for
     * humans.
     * <p>
     * changes_since_last_save does not refer to the number of key changes, but
     * to the number of operations that produced some kind of change in the
     * dataset.
     * <p>
     * 
     * @return Bulk reply
     */
    public String info() {
	client.info();
	return client.getBulkReply();
    }

    public String info(final String section) {
	client.info(section);
	return client.getBulkReply();
    }

    /**
     * Dump all the received requests in real time.
     * <p>
     * MONITOR is a debugging command that outputs the whole sequence of
     * commands received by the Redis server. is very handy in order to
     * understand what is happening into the database. This command is used
     * directly via telnet.
     * 
     * @param jedisMonitor
     */
    public void monitor(final JedisMonitor jedisMonitor) {
	client.monitor();
	client.getStatusCodeReply();
	jedisMonitor.proceed(client);
    }

    /**
     * Change the replication settings.
     * <p>
     * The SLAVEOF command can change the replication settings of a slave on the
     * fly. If a Redis server is arleady acting as slave, the command SLAVEOF NO
     * ONE will turn off the replicaiton turning the Redis server into a MASTER.
     * In the proper form SLAVEOF hostname port will make the server a slave of
     * the specific server listening at the specified hostname and port.
     * <p>
     * If a server is already a slave of some master, SLAVEOF hostname port will
     * stop the replication against the old server and start the
     * synchrnonization against the new one discarding the old dataset.
     * <p>
     * The form SLAVEOF no one will stop replication turning the server into a
     * MASTER but will not discard the replication. So if the old master stop
     * working it is possible to turn the slave into a master and set the
     * application to use the new master in read/write. Later when the other
     * Redis server will be fixed it can be configured in order to work as
     * slave.
     * <p>
     * 
     * @param host
     * @param port
     * @return Status code reply
     */
    public String slaveof(final String host, final int port) {
	client.slaveof(host, port);
	return client.getStatusCodeReply();
    }

    public String slaveofNoOne() {
	client.slaveofNoOne();
	return client.getStatusCodeReply();
    }

    /**
     * Retrieve the configuration of a running Redis server. Not all the
     * configuration parameters are supported.
     * <p>
     * CONFIG GET returns the current configuration parameters. This sub command
     * only accepts a single argument, that is glob style pattern. All the
     * configuration parameters matching this parameter are reported as a list
     * of key-value pairs.
     * <p>
     * <b>Example:</b>
     * 
     * <pre>
     * $ redis-cli config get '*'
     * 1. "dbfilename"
     * 2. "dump.rdb"
     * 3. "requirepass"
     * 4. (nil)
     * 5. "masterauth"
     * 6. (nil)
     * 7. "maxmemory"
     * 8. "0\n"
     * 9. "appendfsync"
     * 10. "everysec"
     * 11. "save"
     * 12. "3600 1 300 100 60 10000"
     * 
     * $ redis-cli config get 'm*'
     * 1. "masterauth"
     * 2. (nil)
     * 3. "maxmemory"
     * 4. "0\n"
     * </pre>
     * 
     * @param pattern
     * @return Bulk reply.
     */
    public List<byte[]> configGet(final byte[] pattern) {
	client.configGet(pattern);
	return client.getBinaryMultiBulkReply();
    }

    /**
     * Reset the stats returned by INFO
     * 
     * @return
     */
    public String configResetStat() {
	client.configResetStat();
	return client.getStatusCodeReply();
    }

    /**
     * Alter the configuration of a running Redis server. Not all the
     * configuration parameters are supported.
     * <p>
     * The list of configuration parameters supported by CONFIG SET can be
     * obtained issuing a {@link #configGet(String) CONFIG GET *} command.
     * <p>
     * The configuration set using CONFIG SET is immediately loaded by the Redis
     * server that will start acting as specified starting from the next
     * command.
     * <p>
     * 
     * <b>Parameters value format</b>
     * <p>
     * The value of the configuration parameter is the same as the one of the
     * same parameter in the Redis configuration file, with the following
     * exceptions:
     * <p>
     * <ul>
     * <li>The save paramter is a list of space-separated integers. Every pair
     * of integers specify the time and number of changes limit to trigger a
     * save. For instance the command CONFIG SET save "3600 10 60 10000" will
     * configure the server to issue a background saving of the RDB file every
     * 3600 seconds if there are at least 10 changes in the dataset, and every
     * 60 seconds if there are at least 10000 changes. To completely disable
     * automatic snapshots just set the parameter as an empty string.
     * <li>All the integer parameters representing memory are returned and
     * accepted only using bytes as unit.
     * </ul>
     * 
     * @param parameter
     * @param value
     * @return Status code reply
     */
    public byte[] configSet(final byte[] parameter, final byte[] value) {
	client.configSet(parameter, value);
	return client.getBinaryBulkReply();
    }

    public boolean isConnected() {
	return client.isConnected();
    }

    public Long strlen(final byte[] key) {
	client.strlen(key);
	return client.getIntegerReply();
    }

    public void sync() {
	client.sync();
    }

    public Long lpushx(final byte[] key, final byte[]... string) {
	client.lpushx(key, string);
	return client.getIntegerReply();
    }

    /**
     * Undo a {@link #expire(byte[], int) expire} at turning the expire key into
     * a normal key.
     * <p>
     * Time complexity: O(1)
     * 
     * @param key
     * @return Integer reply, specifically: 1: the key is now persist. 0: the
     *         key is not persist (only happens when key not set).
     */
    public Long persist(final byte[] key) {
	client.persist(key);
	return client.getIntegerReply();
    }

    public Long rpushx(final byte[] key, final byte[]... string) {
	client.rpushx(key, string);
	return client.getIntegerReply();
    }

    public byte[] echo(final byte[] string) {
	client.echo(string);
	return client.getBinaryBulkReply();
    }

    public Long linsert(final byte[] key, final LIST_POSITION where,
	    final byte[] pivot, final byte[] value) {
	client.linsert(key, where, pivot, value);
	return client.getIntegerReply();
    }

    public String debug(final DebugParams params) {
	client.debug(params);
	return client.getStatusCodeReply();
    }

    public Client getClient() {
	return client;
    }

    /**
     * Pop a value from a list, push it to another list and return it; or block
     * until one is available
     * 
     * @param source
     * @param destination
     * @param timeout
     * @return the element
     */
    public byte[] brpoplpush(byte[] source, byte[] destination, int timeout) {
	client.brpoplpush(source, destination, timeout);
	client.setTimeoutInfinite();
	byte[] reply = client.getBinaryBulkReply();
	client.rollbackTimeout();
	return reply;
    }

    /**
     * Sets or clears the bit at offset in the string value stored at key
     * 
     * @param key
     * @param offset
     * @param value
     * @return
     */
    public Boolean setbit(byte[] key, long offset, boolean value) {
	client.setbit(key, offset, value);
	return client.getIntegerReply() == 1;
    }

    public Boolean setbit(byte[] key, long offset, byte[] value) {
	client.setbit(key, offset, value);
	return client.getIntegerReply() == 1;
    }

    /**
     * Returns the bit value at offset in the string value stored at key
     * 
     * @param key
     * @param offset
     * @return
     */
    public Boolean getbit(byte[] key, long offset) {
	client.getbit(key, offset);
	return client.getIntegerReply() == 1;
    }

    public Long bitpos(final byte[] key, final boolean value) {
	return bitpos(key, value, new BitPosParams());
    }

    public Long bitpos(final byte[] key, final boolean value,
	    final BitPosParams params) {
	client.bitpos(key, value, params);
	return client.getIntegerReply();
    }

    public Long setrange(byte[] key, long offset, byte[] value) {
	client.setrange(key, offset, value);
	return client.getIntegerReply();
    }

    public byte[] getrange(byte[] key, long startOffset, long endOffset) {
	client.getrange(key, startOffset, endOffset);
	return client.getBinaryBulkReply();
    }

    public Long publish(byte[] channel, byte[] message) {
	client.publish(channel, message);
	return client.getIntegerReply();
    }

    public void subscribe(BinaryJedisPubSub jedisPubSub, byte[]... channels) {
	client.setTimeoutInfinite();
	jedisPubSub.proceed(client, channels);
	client.rollbackTimeout();
    }

    public void psubscribe(BinaryJedisPubSub jedisPubSub, byte[]... patterns) {
	client.setTimeoutInfinite();
	jedisPubSub.proceedWithPatterns(client, patterns);
	client.rollbackTimeout();
    }

    public Long getDB() {
	return client.getDB();
    }

    /**
     * Evaluates scripts using the Lua interpreter built into Redis starting
     * from version 2.6.0.
     * <p>
     * 
     * @return Script result
     */
    public Object eval(byte[] script, List<byte[]> keys, List<byte[]> args) {
	client.setTimeoutInfinite();
	client.eval(script, toByteArray(keys.size()), getParams(keys, args));
	return client.getOne();
    }

    private byte[][] getParams(List<byte[]> keys, List<byte[]> args) {
	int keyCount = keys.size();
	int argCount = args.size();
	byte[][] params = new byte[keyCount + args.size()][];

	for (int i = 0; i < keyCount; i++)
	    params[i] = keys.get(i);

	for (int i = 0; i < argCount; i++)
	    params[keyCount + i] = args.get(i);

	return params;
    }

    public Object eval(byte[] script, byte[] keyCount, byte[]... params) {
	client.setTimeoutInfinite();
	client.eval(script, keyCount, params);
	return client.getOne();
    }

    public Object eval(byte[] script, int keyCount, byte[]... params) {
	client.setTimeoutInfinite();
	client.eval(script, SafeEncoder.encode(Integer.toString(keyCount)),
		params);
	return client.getOne();
    }

    public Object eval(byte[] script) {
	client.setTimeoutInfinite();
	client.eval(script, 0);
	return client.getOne();
    }

    public Object evalsha(byte[] sha1) {
	client.setTimeoutInfinite();
	client.evalsha(sha1, 0);
	return client.getOne();
    }

    public Object evalsha(byte[] sha1, List<byte[]> keys, List<byte[]> args) {

	int keyCount = keys == null ? 0 : keys.size();
	int argCount = args == null ? 0 : args.size();

	byte[][] params = new byte[keyCount + argCount][];

	for (int i = 0; i < keyCount; i++)
	    params[i] = keys.get(i);

	for (int i = 0; i < argCount; i++)
	    params[keyCount + i] = args.get(i);

	return evalsha(sha1, keyCount, params);
    }

    public Object evalsha(byte[] sha1, int keyCount, byte[]... params) {
	client.setTimeoutInfinite();
	client.evalsha(sha1, keyCount, params);
	return client.getOne();
    }

    public String scriptFlush() {
	client.scriptFlush();
	return client.getStatusCodeReply();
    }

    public List<Long> scriptExists(byte[]... sha1) {
	client.scriptExists(sha1);
	return client.getIntegerMultiBulkReply();
    }

    public byte[] scriptLoad(byte[] script) {
	client.scriptLoad(script);
	return client.getBinaryBulkReply();
    }

    public String scriptKill() {
	client.scriptKill();
	return client.getStatusCodeReply();
    }

    public String slowlogReset() {
	client.slowlogReset();
	return client.getBulkReply();
    }

    public Long slowlogLen() {
	client.slowlogLen();
	return client.getIntegerReply();
    }

    public List<byte[]> slowlogGetBinary() {
	client.slowlogGet();
	return client.getBinaryMultiBulkReply();
    }

    public List<byte[]> slowlogGetBinary(long entries) {
	client.slowlogGet(entries);
	return client.getBinaryMultiBulkReply();
    }

    public Long objectRefcount(byte[] key) {
	client.objectRefcount(key);
	return client.getIntegerReply();
    }

    public byte[] objectEncoding(byte[] key) {
	client.objectEncoding(key);
	return client.getBinaryBulkReply();
    }

    public Long objectIdletime(byte[] key) {
	client.objectIdletime(key);
	return client.getIntegerReply();
    }

    public Long bitcount(final byte[] key) {
	client.bitcount(key);
	return client.getIntegerReply();
    }

    public Long bitcount(final byte[] key, long start, long end) {
	client.bitcount(key, start, end);
	return client.getIntegerReply();
    }

    public Long bitop(BitOP op, final byte[] destKey, byte[]... srcKeys) {
	client.bitop(op, destKey, srcKeys);
	return client.getIntegerReply();
    }

    public byte[] dump(final byte[] key) {
	checkIsInMulti();
	client.dump(key);
	return client.getBinaryBulkReply();
    }

    public String restore(final byte[] key, final int ttl,
	    final byte[] serializedValue) {
	checkIsInMulti();
	client.restore(key, ttl, serializedValue);
	return client.getStatusCodeReply();
    }

    @Deprecated
    public Long pexpire(final byte[] key, final int milliseconds) {
	return pexpire(key, (long) milliseconds);
    }

    public Long pexpire(final byte[] key, final long milliseconds) {
	checkIsInMulti();
	client.pexpire(key, milliseconds);
	return client.getIntegerReply();
    }

    public Long pexpireAt(final byte[] key, final long millisecondsTimestamp) {
	checkIsInMulti();
	client.pexpireAt(key, millisecondsTimestamp);
	return client.getIntegerReply();
    }

    public Long pttl(final byte[] key) {
	checkIsInMulti();
	client.pttl(key);
	return client.getIntegerReply();
    }

    public String psetex(final byte[] key, final int milliseconds,
	    final byte[] value) {
	checkIsInMulti();
	client.psetex(key, milliseconds, value);
	return client.getStatusCodeReply();
    }

    public String set(final byte[] key, final byte[] value, final byte[] nxxx) {
	checkIsInMulti();
	client.set(key, value, nxxx);
	return client.getStatusCodeReply();
    }

    public String set(final byte[] key, final byte[] value, final byte[] nxxx,
	    final byte[] expx, final int time) {
	checkIsInMulti();
	client.set(key, value, nxxx, expx, time);
	return client.getStatusCodeReply();
    }

    public String clientKill(final byte[] client) {
	checkIsInMulti();
	this.client.clientKill(client);
	return this.client.getStatusCodeReply();
    }

    public String clientGetname() {
	checkIsInMulti();
	client.clientGetname();
	return client.getBulkReply();
    }

    public String clientList() {
	checkIsInMulti();
	client.clientList();
	return client.getBulkReply();
    }

    public String clientSetname(final byte[] name) {
	checkIsInMulti();
	client.clientSetname(name);
	return client.getBulkReply();
    }

    public List<String> time() {
	checkIsInMulti();
	client.time();
	return client.getMultiBulkReply();
    }

    public String migrate(final byte[] host, final int port, final byte[] key,
	    final int destinationDb, final int timeout) {
	checkIsInMulti();
	client.migrate(host, port, key, destinationDb, timeout);
	return client.getStatusCodeReply();
    }

    /**
     * Syncrhonous replication of Redis as described here:
     * http://antirez.com/news/66
     * 
     * Since Java Object class has implemented "wait" method, we cannot use it,
     * so I had to change the name of the method. Sorry :S
     */
    public Long waitReplicas(int replicas, long timeout) {
	checkIsInMulti();
	client.waitReplicas(replicas, timeout);
	return client.getIntegerReply();
    }

    @Override
    public Long pfadd(final byte[] key, final byte[]... elements) {
	checkIsInMulti();
	client.pfadd(key, elements);
	return client.getIntegerReply();
    }

    @Override
    public long pfcount(final byte[] key) {
	checkIsInMulti();
	client.pfcount(key);
	return client.getIntegerReply();
    }

    @Override
    public String pfmerge(final byte[] destkey, final byte[]... sourcekeys) {
	checkIsInMulti();
	client.pfmerge(destkey, sourcekeys);
	return client.getStatusCodeReply();
    }

    @Override
    public Long pfcount(byte[]... keys) {
	checkIsInMulti();
	client.pfcount(keys);
	return client.getIntegerReply();
    }

    public ScanResult<byte[]> scan(final byte[] cursor) {
	return scan(cursor, new ScanParams());
    }

    public ScanResult<byte[]> scan(final byte[] cursor, final ScanParams params) {
	checkIsInMulti();
	client.scan(cursor, params);
	List<Object> result = client.getObjectMultiBulkReply();
	byte[] newcursor = (byte[]) result.get(0);
	List<byte[]> rawResults = (List<byte[]>) result.get(1);
	return new ScanResult<byte[]>(newcursor, rawResults);
    }

    public ScanResult<Map.Entry<byte[], byte[]>> hscan(final byte[] key,
	    final byte[] cursor) {
	return hscan(key, cursor, new ScanParams());
    }

    public ScanResult<Map.Entry<byte[], byte[]>> hscan(final byte[] key,
	    final byte[] cursor, final ScanParams params) {
	checkIsInMulti();
	client.hscan(key, cursor, params);
	List<Object> result = client.getObjectMultiBulkReply();
	byte[] newcursor = (byte[]) result.get(0);
	List<Map.Entry<byte[], byte[]>> results = new ArrayList<Map.Entry<byte[], byte[]>>();
	List<byte[]> rawResults = (List<byte[]>) result.get(1);
	Iterator<byte[]> iterator = rawResults.iterator();
	while (iterator.hasNext()) {
	    results.add(new AbstractMap.SimpleEntry<byte[], byte[]>(iterator
		    .next(), iterator.next()));
	}
	return new ScanResult<Map.Entry<byte[], byte[]>>(newcursor, results);
    }

    public ScanResult<byte[]> sscan(final byte[] key, final byte[] cursor) {
	return sscan(key, cursor, new ScanParams());
    }

    public ScanResult<byte[]> sscan(final byte[] key, final byte[] cursor,
	    final ScanParams params) {
	checkIsInMulti();
	client.sscan(key, cursor, params);
	List<Object> result = client.getObjectMultiBulkReply();
	byte[] newcursor = (byte[]) result.get(0);
	List<byte[]> rawResults = (List<byte[]>) result.get(1);
	return new ScanResult<byte[]>(newcursor, rawResults);
    }

    public ScanResult<Tuple> zscan(final byte[] key, final byte[] cursor) {
	return zscan(key, cursor, new ScanParams());
    }

    public ScanResult<Tuple> zscan(final byte[] key, final byte[] cursor,
	    final ScanParams params) {
	checkIsInMulti();
	client.zscan(key, cursor, params);
	List<Object> result = client.getObjectMultiBulkReply();
	byte[] newcursor = (byte[]) result.get(0);
	List<Tuple> results = new ArrayList<Tuple>();
	List<byte[]> rawResults = (List<byte[]>) result.get(1);
	Iterator<byte[]> iterator = rawResults.iterator();
	while (iterator.hasNext()) {
	    results.add(new Tuple(iterator.next(), Double.valueOf(SafeEncoder
		    .encode(iterator.next()))));
	}
	return new ScanResult<Tuple>(newcursor, results);
    }
}<|MERGE_RESOLUTION|>--- conflicted
+++ resolved
@@ -22,7 +22,10 @@
 public class BinaryJedis implements BasicCommands, BinaryJedisCommands,
 	MultiKeyBinaryCommands, AdvancedBinaryJedisCommands,
 	BinaryScriptingCommands, Closeable {
+
     protected Client client = null;
+    protected Transaction transaction = null;
+    protected Pipeline pipeline = null;
 
     public BinaryJedis(final String host) {
 	URI uri = URI.create(host);
@@ -1754,7 +1757,8 @@
     public Transaction multi() {
 	client.multi();
 	client.getOne();	// expected OK
-	return new Transaction(client);
+	transaction = new Transaction(client);
+	return transaction;
     }
 
     @Deprecated
@@ -1767,20 +1771,10 @@
     public List<Object> multi(final TransactionBlock jedisTransaction) {
 	List<Object> results = null;
 	jedisTransaction.setClient(client);
-<<<<<<< HEAD
-	try {
-	    client.multi();
-	    client.getOne();	// expected OK
-	    jedisTransaction.execute();
-	    results = jedisTransaction.exec();
-	} catch (Exception ex) {
-	    jedisTransaction.discard();
-	}
-=======
-	client.multi();
-	jedisTransaction.execute();
-	results = jedisTransaction.exec();
->>>>>>> 03c0af25
+    client.multi();
+    client.getOne();	// expected OK
+    jedisTransaction.execute();
+    results = jedisTransaction.exec();
 	return results;
     }
 
@@ -1800,10 +1794,24 @@
     }
 
     public void resetState() {
-	if (client.isConnected()) {
-	    client.resetState();
-	    client.getAll();
-	}
+        if (client.isConnected()) {
+            if (transaction != null) {
+                transaction.clear();
+            }
+
+            if (pipeline != null) {
+                pipeline.clear();
+            }
+
+            if (client.isInWatch()) {
+                unwatch();
+            }
+
+            client.resetState();
+        }
+
+        transaction = null;
+        pipeline = null;
     }
 
     public String watch(final byte[]... keys) {
@@ -2219,7 +2227,7 @@
     }
 
     public Pipeline pipelined() {
-	Pipeline pipeline = new Pipeline();
+	pipeline = new Pipeline();
 	pipeline.setClient(client);
 	return pipeline;
     }
